package main

import (
	"net/http"
	_ "net/http/pprof"
	"os"
	"time"

	log "github.com/Sirupsen/logrus"
	"github.com/didip/tollbooth"
	"github.com/julienschmidt/httprouter"
	"github.com/spf13/viper"

	"github.com/didip/tollbooth/limiter"
	"github.com/prebid/prebid-cache/backends"
	backendDecorators "github.com/prebid/prebid-cache/backends/decorators"
	"github.com/prebid/prebid-cache/compression"
	"github.com/prebid/prebid-cache/config"
	"github.com/prebid/prebid-cache/endpoints"
	endpointDecorators "github.com/prebid/prebid-cache/endpoints/decorators"
	"github.com/prebid/prebid-cache/metrics"
	"github.com/prebid/prebid-cache/server"
)

func initRateLimter(next http.Handler, cfg config.RateLimiting) http.Handler {
	// Sip rate limiter when disabled
	if !cfg.Enabled {
		return next
	}

	limit := tollbooth.NewLimiter(cfg.MaxRequestsPerSecond, time.Second, &limiter.ExpirableOptions{
		DefaultExpirationTTL: 1 * time.Hour,
	})
	limit.SetIPLookups([]string{"X-Forwarded-For", "X-Real-IP"})
	limit.SetMessage(`{ "error": "rate limit" }`)
	limit.SetMessageContentType("application/json")

	return tollbooth.LimitHandler(limit, next)
}

func initLogging(cfg *config.Configuration) {
	level, err := log.ParseLevel(string(cfg.Log.Level))
	if err != nil {
		log.Fatalf("Invalid logrus level: %v", err)
	}
	log.SetOutput(os.Stdout)
	log.SetLevel(level)
	log.Info("Log level set to: ", log.GetLevel())
}

<<<<<<< HEAD
func main() {
	cfg := config.NewConfig()
	initLogging(cfg)

=======
>>>>>>> 7dcc74f2
	appMetrics := metrics.CreateMetrics()

	backend := backends.NewBackend(cfg.Backend)
	if cfg.RequestLimits.MaxSize > 0 {
		backend = backendDecorators.EnforceSizeLimit(backend, cfg.RequestLimits.MaxSize)
	}
	backend = backendDecorators.LogMetrics(backend, appMetrics)
	if viper.GetString("compression.type") == "snappy" {
		backend = compression.SnappyCompress(backend)
	}

	router := httprouter.New()
	router.GET("/status", endpoints.Status) // Determines whether the server is ready for more traffic.

	router.POST("/cache", endpointDecorators.MonitorHttp(endpoints.NewPutHandler(backend, cfg.RequestLimits.MaxNumValues), appMetrics.Puts))
	router.GET("/cache", endpointDecorators.MonitorHttp(endpoints.NewGetHandler(backend), appMetrics.Gets))

	go appMetrics.Export(cfg.Metrics)

<<<<<<< HEAD
	stopSignals := make(chan os.Signal)
	signal.Notify(stopSignals, syscall.SIGTERM, syscall.SIGINT)

	adminURI := fmt.Sprintf(":%d", cfg.AdminPort)
	fmt.Println("Admin running on: ", adminURI)
	adminServer := &http.Server{Addr: adminURI, Handler: nil}
	go (func() {
		err := adminServer.ListenAndServe()
		log.Errorf("Admin server failure: %v", err)
		stopSignals <- syscall.SIGTERM
	})()

	coresCfg := cors.New(cors.Options{AllowCredentials: true})
	corsRouter := coresCfg.Handler(router)

	limitHandler := initRateLimter(corsRouter, cfg.RateLimiting)

	server := &http.Server{
		Addr:         fmt.Sprintf(":%d", cfg.Port),
		Handler:      limitHandler,
		ReadTimeout:  15 * time.Second,
		WriteTimeout: 15 * time.Second,
	}

	go (func() {
		log.Info("Starting server on port: ", server.Addr)
		err := server.ListenAndServe()
		log.Errorf("Main server failure: %v", err)
		stopSignals <- syscall.SIGTERM
	})()

	<-stopSignals

	ctx, cancel := context.WithTimeout(context.Background(), 10*time.Second)
	defer cancel()
	if err := server.Shutdown(ctx); err != nil {
		log.Errorf("Failed to shut down server: %v", err)
	}
	if err := adminServer.Shutdown(ctx); err != nil {
		log.Errorf("Failed to shut down admin server: %v", err)
	}
=======
	server.Listen(viper.GetInt("port"), viper.GetInt("admin_port"), router, appMetrics.Connections)
>>>>>>> 7dcc74f2
}<|MERGE_RESOLUTION|>--- conflicted
+++ resolved
@@ -38,7 +38,7 @@
 	return tollbooth.LimitHandler(limit, next)
 }
 
-func initLogging(cfg *config.Configuration) {
+func initLogging(cfg config.Configuration) {
 	level, err := log.ParseLevel(string(cfg.Log.Level))
 	if err != nil {
 		log.Fatalf("Invalid logrus level: %v", err)
@@ -48,13 +48,9 @@
 	log.Info("Log level set to: ", log.GetLevel())
 }
 
-<<<<<<< HEAD
 func main() {
 	cfg := config.NewConfig()
 	initLogging(cfg)
-
-=======
->>>>>>> 7dcc74f2
 	appMetrics := metrics.CreateMetrics()
 
 	backend := backends.NewBackend(cfg.Backend)
@@ -74,49 +70,5 @@
 
 	go appMetrics.Export(cfg.Metrics)
 
-<<<<<<< HEAD
-	stopSignals := make(chan os.Signal)
-	signal.Notify(stopSignals, syscall.SIGTERM, syscall.SIGINT)
-
-	adminURI := fmt.Sprintf(":%d", cfg.AdminPort)
-	fmt.Println("Admin running on: ", adminURI)
-	adminServer := &http.Server{Addr: adminURI, Handler: nil}
-	go (func() {
-		err := adminServer.ListenAndServe()
-		log.Errorf("Admin server failure: %v", err)
-		stopSignals <- syscall.SIGTERM
-	})()
-
-	coresCfg := cors.New(cors.Options{AllowCredentials: true})
-	corsRouter := coresCfg.Handler(router)
-
-	limitHandler := initRateLimter(corsRouter, cfg.RateLimiting)
-
-	server := &http.Server{
-		Addr:         fmt.Sprintf(":%d", cfg.Port),
-		Handler:      limitHandler,
-		ReadTimeout:  15 * time.Second,
-		WriteTimeout: 15 * time.Second,
-	}
-
-	go (func() {
-		log.Info("Starting server on port: ", server.Addr)
-		err := server.ListenAndServe()
-		log.Errorf("Main server failure: %v", err)
-		stopSignals <- syscall.SIGTERM
-	})()
-
-	<-stopSignals
-
-	ctx, cancel := context.WithTimeout(context.Background(), 10*time.Second)
-	defer cancel()
-	if err := server.Shutdown(ctx); err != nil {
-		log.Errorf("Failed to shut down server: %v", err)
-	}
-	if err := adminServer.Shutdown(ctx); err != nil {
-		log.Errorf("Failed to shut down admin server: %v", err)
-	}
-=======
-	server.Listen(viper.GetInt("port"), viper.GetInt("admin_port"), router, appMetrics.Connections)
->>>>>>> 7dcc74f2
+	server.Listen(cfg, router, appMetrics.Connections)
 }