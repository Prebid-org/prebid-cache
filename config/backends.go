package config

import (
<<<<<<< HEAD
	"git.pubmatic.com/PubMatic/go-common.git/logger"
=======
	"fmt"

	log "github.com/sirupsen/logrus"
>>>>>>> c5f3d011
)

type Backend struct {
	Type      BackendType `mapstructure:"type"`
	Aerospike Aerospike   `mapstructure:"aerospike"`
	Cassandra Cassandra   `mapstructure:"cassandra"`
	Memcache  Memcache    `mapstructure:"memcache"`
	Redis     Redis       `mapstructure:"redis"`
}

<<<<<<< HEAD
func (cfg *Backend) validateAndLog() {
	logger.Info("config.backend.type: %s", cfg.Type)
=======
func (cfg *Backend) validateAndLog() error {

	log.Infof("config.backend.type: %s", cfg.Type)
>>>>>>> c5f3d011
	switch cfg.Type {
	case BackendAerospike:
		return cfg.Aerospike.validateAndLog()
	case BackendCassandra:
		return cfg.Cassandra.validateAndLog()
	case BackendMemcache:
		return cfg.Memcache.validateAndLog()
	case BackendRedis:
		return cfg.Redis.validateAndLog()
	case BackendMemory:
		return nil
	default:
<<<<<<< HEAD
		logger.Fatal(`invalid config.backend.type: %s. It must be "aerospike", "azure", "cassandra", "memcache", or "memory".`, cfg.Type)
=======
		return fmt.Errorf(`invalid config.backend.type: %s. It must be "aerospike", "cassandra", "memcache", "redis", or "memory".`, cfg.Type)
>>>>>>> c5f3d011
	}
	return nil
}

type BackendType string

const (
	BackendAerospike BackendType = "aerospike"
	BackendCassandra BackendType = "cassandra"
	BackendMemcache  BackendType = "memcache"
	BackendMemory    BackendType = "memory"
	BackendRedis     BackendType = "redis"
)

type Aerospike struct {
	DefaultTTL int      `mapstructure:"default_ttl_seconds"`
	Host       string   `mapstructure:"host"`
	Hosts      []string `mapstructure:"hosts"`
	Port       int      `mapstructure:"port"`
	Namespace  string   `mapstructure:"namespace"`
	User       string   `mapstructure:"user"`
	Password   string   `mapstructure:"password"`
}

<<<<<<< HEAD
func (cfg *Aerospike) validateAndLog() {
	logger.Info("config.backend.aerospike.host: %s", cfg.Host)
	logger.Info("config.backend.aerospike.port: %d", cfg.Port)
	logger.Info("config.backend.aerospike.namespace: %s", cfg.Namespace)
}

type Azure struct {
	Account string `mapstructure:"account"`
	Key     string `mapstructure:"key"`
}

func (cfg *Azure) validateAndLog() {
	logger.Info("config.backend.azure.account: %s", cfg.Account)
	logger.Info("config.backend.azure.key: %s", cfg.Key)
=======
func (cfg *Aerospike) validateAndLog() error {
	if len(cfg.Host) < 1 && len(cfg.Hosts) < 1 {
		return fmt.Errorf("Cannot connect to empty Aerospike host(s)")
	}

	if cfg.Port <= 0 {
		return fmt.Errorf("Cannot connect to Aerospike host at port %d", cfg.Port)
	}
	if cfg.DefaultTTL > 0 {
		log.Infof("config.backend.aerospike.default_ttl_seconds: %d. Note that this configuration option is being deprecated in favor of config.request_limits.max_ttl_seconds", cfg.DefaultTTL)
	}
	log.Infof("config.backend.aerospike.host: %s", cfg.Host)
	log.Infof("config.backend.aerospike.hosts: %v", cfg.Hosts)
	log.Infof("config.backend.aerospike.port: %d", cfg.Port)
	log.Infof("config.backend.aerospike.namespace: %s", cfg.Namespace)
	log.Infof("config.backend.aerospike.user: %s", cfg.User)

	return nil
>>>>>>> c5f3d011
}

type Cassandra struct {
	Hosts      string `mapstructure:"hosts"`
	Keyspace   string `mapstructure:"keyspace"`
	DefaultTTL int    `mapstructure:"default_ttl_seconds"`
}

<<<<<<< HEAD
func (cfg *Cassandra) validateAndLog() {
	logger.Info("config.backend.cassandra.hosts: %s", cfg.Hosts)
	logger.Info("config.backend.cassandra.keyspace: %s", cfg.Keyspace)
=======
func (cfg *Cassandra) validateAndLog() error {
	log.Infof("config.backend.cassandra.hosts: %s", cfg.Hosts)
	log.Infof("config.backend.cassandra.keyspace: %s", cfg.Keyspace)
	if cfg.DefaultTTL < 0 {
		// Goes back to default if we are provided a negative value
		cfg.DefaultTTL = 2400
	}
	log.Infof("config.backend.cassandra.default_ttl_seconds: %d. Note that this configuration option is being deprecated in favor of config.request_limits.max_ttl_seconds", cfg.DefaultTTL)

	return nil
>>>>>>> c5f3d011
}

type Memcache struct {
	ConfigHost          string   `mapstructure:"config_host"`
	PollIntervalSeconds int      `mapstructure:"poll_interval_seconds"`
	Hosts               []string `mapstructure:"hosts"`
}

func (cfg *Memcache) validateAndLog() error {
	if cfg.ConfigHost != "" {
		log.Infof("Memcache client will run in auto discovery mode")
		log.Infof("config.backend.memcache.config_host: %s", cfg.ConfigHost)
		log.Infof("config.backend.memcache.poll_interval_seconds: %d", cfg.PollIntervalSeconds)
	} else {
		log.Infof("config.backend.memcache.hosts: %v", cfg.Hosts)
	}
	return nil
}

<<<<<<< HEAD
func (cfg *Memcache) validateAndLog() {
	logger.Info("config.backend.memcache.hosts: %v", cfg.Hosts)
=======
type Redis struct {
	Host       string   `mapstructure:"host"`
	Port       int      `mapstructure:"port"`
	Password   string   `mapstructure:"password"`
	Db         int      `mapstructure:"db"`
	Expiration int      `mapstructure:"expiration"`
	TLS        RedisTLS `mapstructure:"tls"`
}

type RedisTLS struct {
	Enabled            bool `mapstructure:"enabled"`
	InsecureSkipVerify bool `mapstructure:"insecure_skip_verify"`
}

func (cfg *Redis) validateAndLog() error {
	log.Infof("config.backend.redis.host: %s", cfg.Host)
	log.Infof("config.backend.redis.port: %d", cfg.Port)
	log.Infof("config.backend.redis.db: %d", cfg.Db)
	if cfg.Expiration > 0 {
		log.Infof("config.backend.redis.expiration: %d. Note that this configuration option is being deprecated in favor of config.request_limits.max_ttl_seconds", cfg.Expiration)
	}
	log.Infof("config.backend.redis.tls.enabled: %t", cfg.TLS.Enabled)
	log.Infof("config.backend.redis.tls.insecure_skip_verify: %t", cfg.TLS.InsecureSkipVerify)
	return nil
>>>>>>> c5f3d011
}<|MERGE_RESOLUTION|>--- conflicted
+++ resolved
@@ -1,13 +1,8 @@
 package config
 
 import (
-<<<<<<< HEAD
 	"git.pubmatic.com/PubMatic/go-common.git/logger"
-=======
 	"fmt"
-
-	log "github.com/sirupsen/logrus"
->>>>>>> c5f3d011
 )
 
 type Backend struct {
@@ -18,14 +13,9 @@
 	Redis     Redis       `mapstructure:"redis"`
 }
 
-<<<<<<< HEAD
-func (cfg *Backend) validateAndLog() {
+func (cfg *Backend) validateAndLog() error {
 	logger.Info("config.backend.type: %s", cfg.Type)
-=======
-func (cfg *Backend) validateAndLog() error {
 
-	log.Infof("config.backend.type: %s", cfg.Type)
->>>>>>> c5f3d011
 	switch cfg.Type {
 	case BackendAerospike:
 		return cfg.Aerospike.validateAndLog()
@@ -38,13 +28,8 @@
 	case BackendMemory:
 		return nil
 	default:
-<<<<<<< HEAD
-		logger.Fatal(`invalid config.backend.type: %s. It must be "aerospike", "azure", "cassandra", "memcache", or "memory".`, cfg.Type)
-=======
 		return fmt.Errorf(`invalid config.backend.type: %s. It must be "aerospike", "cassandra", "memcache", "redis", or "memory".`, cfg.Type)
->>>>>>> c5f3d011
 	}
-	return nil
 }
 
 type BackendType string
@@ -67,22 +52,6 @@
 	Password   string   `mapstructure:"password"`
 }
 
-<<<<<<< HEAD
-func (cfg *Aerospike) validateAndLog() {
-	logger.Info("config.backend.aerospike.host: %s", cfg.Host)
-	logger.Info("config.backend.aerospike.port: %d", cfg.Port)
-	logger.Info("config.backend.aerospike.namespace: %s", cfg.Namespace)
-}
-
-type Azure struct {
-	Account string `mapstructure:"account"`
-	Key     string `mapstructure:"key"`
-}
-
-func (cfg *Azure) validateAndLog() {
-	logger.Info("config.backend.azure.account: %s", cfg.Account)
-	logger.Info("config.backend.azure.key: %s", cfg.Key)
-=======
 func (cfg *Aerospike) validateAndLog() error {
 	if len(cfg.Host) < 1 && len(cfg.Hosts) < 1 {
 		return fmt.Errorf("Cannot connect to empty Aerospike host(s)")
@@ -92,16 +61,15 @@
 		return fmt.Errorf("Cannot connect to Aerospike host at port %d", cfg.Port)
 	}
 	if cfg.DefaultTTL > 0 {
-		log.Infof("config.backend.aerospike.default_ttl_seconds: %d. Note that this configuration option is being deprecated in favor of config.request_limits.max_ttl_seconds", cfg.DefaultTTL)
+		logger.Info("config.backend.aerospike.default_ttl_seconds: %d. Note that this configuration option is being deprecated in favor of config.request_limits.max_ttl_seconds", cfg.DefaultTTL)
 	}
-	log.Infof("config.backend.aerospike.host: %s", cfg.Host)
-	log.Infof("config.backend.aerospike.hosts: %v", cfg.Hosts)
-	log.Infof("config.backend.aerospike.port: %d", cfg.Port)
-	log.Infof("config.backend.aerospike.namespace: %s", cfg.Namespace)
-	log.Infof("config.backend.aerospike.user: %s", cfg.User)
+	logger.Info("config.backend.aerospike.host: %s", cfg.Host)
+	logger.Info("config.backend.aerospike.hosts: %v", cfg.Hosts)
+	logger.Info("config.backend.aerospike.port: %d", cfg.Port)
+	logger.Info("config.backend.aerospike.namespace: %s", cfg.Namespace)
+	logger.Info("config.backend.aerospike.user: %s", cfg.User)
 
 	return nil
->>>>>>> c5f3d011
 }
 
 type Cassandra struct {
@@ -110,22 +78,16 @@
 	DefaultTTL int    `mapstructure:"default_ttl_seconds"`
 }
 
-<<<<<<< HEAD
-func (cfg *Cassandra) validateAndLog() {
+func (cfg *Cassandra) validateAndLog() error {
 	logger.Info("config.backend.cassandra.hosts: %s", cfg.Hosts)
 	logger.Info("config.backend.cassandra.keyspace: %s", cfg.Keyspace)
-=======
-func (cfg *Cassandra) validateAndLog() error {
-	log.Infof("config.backend.cassandra.hosts: %s", cfg.Hosts)
-	log.Infof("config.backend.cassandra.keyspace: %s", cfg.Keyspace)
 	if cfg.DefaultTTL < 0 {
 		// Goes back to default if we are provided a negative value
 		cfg.DefaultTTL = 2400
 	}
-	log.Infof("config.backend.cassandra.default_ttl_seconds: %d. Note that this configuration option is being deprecated in favor of config.request_limits.max_ttl_seconds", cfg.DefaultTTL)
+	logger.Info("config.backend.cassandra.default_ttl_seconds: %d. Note that this configuration option is being deprecated in favor of config.request_limits.max_ttl_seconds", cfg.DefaultTTL)
 
 	return nil
->>>>>>> c5f3d011
 }
 
 type Memcache struct {
@@ -136,19 +98,15 @@
 
 func (cfg *Memcache) validateAndLog() error {
 	if cfg.ConfigHost != "" {
-		log.Infof("Memcache client will run in auto discovery mode")
-		log.Infof("config.backend.memcache.config_host: %s", cfg.ConfigHost)
-		log.Infof("config.backend.memcache.poll_interval_seconds: %d", cfg.PollIntervalSeconds)
+		logger.Info("Memcache client will run in auto discovery mode")
+		logger.Info("config.backend.memcache.config_host: %s", cfg.ConfigHost)
+		logger.Info("config.backend.memcache.poll_interval_seconds: %d", cfg.PollIntervalSeconds)
 	} else {
-		log.Infof("config.backend.memcache.hosts: %v", cfg.Hosts)
+		logger.Info("config.backend.memcache.hosts: %v", cfg.Hosts)
 	}
 	return nil
 }
 
-<<<<<<< HEAD
-func (cfg *Memcache) validateAndLog() {
-	logger.Info("config.backend.memcache.hosts: %v", cfg.Hosts)
-=======
 type Redis struct {
 	Host       string   `mapstructure:"host"`
 	Port       int      `mapstructure:"port"`
@@ -164,14 +122,13 @@
 }
 
 func (cfg *Redis) validateAndLog() error {
-	log.Infof("config.backend.redis.host: %s", cfg.Host)
-	log.Infof("config.backend.redis.port: %d", cfg.Port)
-	log.Infof("config.backend.redis.db: %d", cfg.Db)
+	logger.Info("config.backend.redis.host: %s", cfg.Host)
+	logger.Info("config.backend.redis.port: %d", cfg.Port)
+	logger.Info("config.backend.redis.db: %d", cfg.Db)
 	if cfg.Expiration > 0 {
-		log.Infof("config.backend.redis.expiration: %d. Note that this configuration option is being deprecated in favor of config.request_limits.max_ttl_seconds", cfg.Expiration)
+		logger.Info("config.backend.redis.expiration: %d. Note that this configuration option is being deprecated in favor of config.request_limits.max_ttl_seconds", cfg.Expiration)
 	}
-	log.Infof("config.backend.redis.tls.enabled: %t", cfg.TLS.Enabled)
-	log.Infof("config.backend.redis.tls.insecure_skip_verify: %t", cfg.TLS.InsecureSkipVerify)
+	logger.Info("config.backend.redis.tls.enabled: %t", cfg.TLS.Enabled)
+	logger.Info("config.backend.redis.tls.insecure_skip_verify: %t", cfg.TLS.InsecureSkipVerify)
 	return nil
->>>>>>> c5f3d011
 }