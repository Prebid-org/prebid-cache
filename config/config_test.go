--- conflicted
+++ resolved
@@ -1,22 +1,12 @@
 package config
 
 import (
-	"fmt"
+	"github.com/PubMatic-OpenWrap/prebid-cache/constant"
+	"github.com/spf13/viper"
+	"github.com/stretchr/testify/assert"
 	"os"
-	"path/filepath"
-	"strings"
 	"testing"
 	"time"
-
-<<<<<<< HEAD
-	"github.com/PubMatic-OpenWrap/prebid-cache/constant"
-
-=======
-	"github.com/sirupsen/logrus"
-	"github.com/sirupsen/logrus/hooks/test"
->>>>>>> c5f3d011
-	"github.com/spf13/viper"
-	"github.com/stretchr/testify/assert"
 )
 
 func TestDefaults(t *testing.T) {
@@ -25,47 +15,11 @@
 	setConfigDefaults(v)
 
 	cfg := Configuration{}
-<<<<<<< HEAD
-	v := newViperFromSample(t)
-
-	if err := v.Unmarshal(&cfg); err != nil {
-		t.Fatalf("Failed to unmarshal config: %v", err)
-	}
-
-	assertIntsEqual(t, "port", cfg.Port, 2424)
-	assertIntsEqual(t, "admin_port", cfg.AdminPort, 2525)
-	assertStringsEqual(t, "log.level", string(cfg.Log.Level), "info")
-	assertBoolsEqual(t, "rate_limiter.enabled", cfg.RateLimiting.Enabled, true)
-	assertInt64sEqual(t, "rate_limiter.num_requests", cfg.RateLimiting.MaxRequestsPerSecond, 100)
-	assertIntsEqual(t, "request_limits.max_size_bytes", cfg.RequestLimits.MaxSize, 10240)
-	assertIntsEqual(t, "request_limits.max_num_values", cfg.RequestLimits.MaxNumValues, 10)
-	assertStringsEqual(t, "backend.type", string(cfg.Backend.Type), "memory")
-	assertStringsEqual(t, "backend.aerospike.host", cfg.Backend.Aerospike.Host, "aerospike.prebid.com")
-	assertIntsEqual(t, "backend.aerospike.port", cfg.Backend.Aerospike.Port, 3000)
-	assertStringsEqual(t, "backend.aerospike.namespace", cfg.Backend.Aerospike.Namespace, "whatever")
-	assertStringsEqual(t, "backend.azure.account", cfg.Backend.Azure.Account, "azure-account-here")
-	assertStringsEqual(t, "backend.azure.key", cfg.Backend.Azure.Key, "azure-key-here")
-	assertStringsEqual(t, "backend.cassandra.hosts", cfg.Backend.Cassandra.Hosts, "127.0.0.1")
-	assertStringsEqual(t, "backend.cassandra.keyspace", cfg.Backend.Cassandra.Keyspace, "prebid")
-	assertStringsEqual(t, "backend.memcache.hosts", cfg.Backend.Memcache.Hosts[0], "10.0.0.1:11211")
-	assertStringsEqual(t, "compression.type", string(cfg.Compression.Type), "snappy")
-	assertStringsEqual(t, "metrics.type", string(cfg.Metrics.Type), "none")
-	assertStringsEqual(t, "metrics.influx.host", cfg.Metrics.Influx.Host, "default-metrics-host")
-	assertStringsEqual(t, "metrics.influx.database", cfg.Metrics.Influx.Database, "default-metrics-database")
-	assertStringsEqual(t, "metrics.influx.username", cfg.Metrics.Influx.Username, "metrics-username")
-	assertStringsEqual(t, "metrics.influx.password", cfg.Metrics.Influx.Password, "metrics-password")
-	assertStringsEqual(t, "stats.host", cfg.Stats.StatsHost, "stats-host")
-	assertStringsEqual(t, "stats.port", cfg.Stats.StatsPort, "stats-port")
-	assertStringsEqual(t, "stats.dc_name", cfg.Stats.StatsDCName, "stats-dc-name")
-	assertStringsEqual(t, "server.port", cfg.Server.ServerPort, "server-port")
-	assertStringsEqual(t, "server.name", cfg.Server.ServerName, "server-name")
-=======
 	err := v.Unmarshal(&cfg)
 	assert.NoError(t, err, "Failed to unmarshal config: %v", err)
 
 	expectedConfig := getExpectedDefaultConfig()
 	assert.Equal(t, expectedConfig, cfg, "Expected Configuration instance does not match.")
->>>>>>> c5f3d011
 }
 
 func TestEnvConfig(t *testing.T) {
@@ -79,1090 +33,6 @@
 	assert.Equal(t, "env-var-defined-metrics-host", string(cfg.Metrics.Influx.Host), "metrics.influx.host did not equal expected")
 }
 
-func TestLogValidateAndLog(t *testing.T) {
-
-	// logrus entries will be recorded to this `hook` object so we can compare and assert them
-	hook := test.NewGlobal()
-
-	// Define object to run `validateAndLog()` on
-	configLogObject := Log{
-		Level: Debug,
-	}
-
-	// run test
-	configLogObject.validateAndLog()
-
-	// Assert logrus entries
-	if !assert.Equal(t, 1, len(hook.Entries), "No entries were logged to logrus.") {
-		return
-	}
-	if !assert.Equal(t, logrus.InfoLevel, hook.LastEntry().Level) {
-		return
-	}
-	if !assert.Equal(t, "config.log.level: debug", hook.LastEntry().Message) {
-		return
-	}
-
-	// Reset logrus
-	hook.Reset()
-	assert.Nil(t, hook.LastEntry())
-}
-
-func TestCheckMetricsEnabled(t *testing.T) {
-
-	// Structure to hold the expected log entry values
-	type logComponents struct {
-		msg string
-		lvl logrus.Level
-	}
-	// Expected log entries when we succeed in activating metrics
-	// Prometheus success
-	prometheusSuccess := []logComponents{
-		{
-			msg: "config.metrics.prometheus.namespace: prebid",
-			lvl: logrus.InfoLevel,
-		},
-		{
-			msg: "config.metrics.prometheus.subsystem: cache",
-			lvl: logrus.InfoLevel,
-		},
-		{
-			msg: "config.metrics.prometheus.port: 8080",
-			lvl: logrus.InfoLevel,
-		},
-	}
-
-	// Influx success
-	influxSuccess := []logComponents{
-		{
-			msg: "config.metrics.influx.host: http://fakeurl.com",
-			lvl: logrus.InfoLevel,
-		},
-		{
-			msg: "config.metrics.influx.database: database-value",
-			lvl: logrus.InfoLevel,
-		},
-	}
-
-	// test cases
-	type aTest struct {
-		description string
-		// In
-		influxEnabled     bool
-		prometheusEnabled bool
-		metricType        MetricsType
-		// Out
-		expectedError   bool
-		expectedLogInfo []logComponents
-	}
-	testCases := []aTest{
-		{
-			description:       "[1] metricType = \"none\"; both prometheus and influx flags off. Continue with no metrics, no log to assert",
-			influxEnabled:     false,
-			prometheusEnabled: false,
-			metricType:        "none",
-			expectedError:     false,
-			expectedLogInfo: []logComponents{
-				{
-					msg: "Prebid Cache will run without metrics",
-					lvl: logrus.InfoLevel,
-				},
-			},
-		},
-		{
-			description:       "[2] metricType = \"none\"; prometheus flag on",
-			influxEnabled:     false,
-			prometheusEnabled: true,
-			metricType:        "none",
-			expectedError:     false,
-			expectedLogInfo:   prometheusSuccess,
-		},
-		{
-			description:       "[3] metricType = \"none\"; InfluxDB flag on",
-			influxEnabled:     true,
-			prometheusEnabled: false,
-			metricType:        "none",
-			expectedError:     false,
-			expectedLogInfo:   influxSuccess,
-		},
-		{
-			description:       "[4] metricType = \"none\"; Both prometheus and influx flags on",
-			influxEnabled:     true,
-			prometheusEnabled: true,
-			metricType:        "none",
-			expectedError:     false,
-			expectedLogInfo:   append(influxSuccess, prometheusSuccess...),
-		},
-		{
-			description:       "[5] metricType = \"influx\"; both prometheus and influx flags off, expect influx success",
-			influxEnabled:     false,
-			prometheusEnabled: false,
-			metricType:        "influx",
-			expectedError:     false,
-			expectedLogInfo:   influxSuccess,
-		},
-		{
-			description:       "[6] metricType = \"influx\"; prometheus flags on, expect both metrics",
-			influxEnabled:     false,
-			prometheusEnabled: true,
-			metricType:        "influx",
-			expectedError:     false,
-			expectedLogInfo:   append(influxSuccess, prometheusSuccess...),
-		},
-		{
-			description:       "[7] metricType = \"influx\"; inlfux flags on",
-			influxEnabled:     true,
-			prometheusEnabled: false,
-			metricType:        "influx",
-			expectedError:     false,
-			expectedLogInfo:   influxSuccess,
-		},
-		{
-			description:       "[8] metricType = \"influx\"; prometheus and inlfux flags on",
-			influxEnabled:     true,
-			prometheusEnabled: true,
-			metricType:        "influx",
-			expectedError:     false,
-			expectedLogInfo:   append(influxSuccess, prometheusSuccess...),
-		},
-		{
-			description:       "[9] metricType = \"unknown\"; both prometheus and influx flags off. Exit error",
-			influxEnabled:     false,
-			prometheusEnabled: false,
-			metricType:        "unknown",
-			expectedError:     true,
-			expectedLogInfo: []logComponents{
-				{
-					msg: "Metrics \"unknown\" are not supported, exiting program.",
-					lvl: logrus.FatalLevel,
-				},
-			},
-		},
-		{
-			description:       "[10] metricType = \"unknown\"; prometheus flags on.",
-			influxEnabled:     false,
-			prometheusEnabled: true,
-			metricType:        "unknown",
-			expectedError:     false,
-			expectedLogInfo: append(
-				prometheusSuccess,
-				logComponents{
-					msg: "Prebid Cache will run without unsupported metrics \"unknown\".",
-					lvl: logrus.InfoLevel,
-				},
-			),
-		},
-		{
-			description:       "[11] metricType = \"unknown\"; influx flags on.",
-			influxEnabled:     true,
-			prometheusEnabled: false,
-			metricType:        "unknown",
-			expectedError:     false,
-			expectedLogInfo: append(
-				influxSuccess,
-				logComponents{
-					msg: "Prebid Cache will run without unsupported metrics \"unknown\".",
-					lvl: logrus.InfoLevel,
-				},
-			),
-		},
-		{
-			description:       "[12] metricType = \"unknown\"; prometheus and inlfux flags on",
-			influxEnabled:     true,
-			prometheusEnabled: true,
-			metricType:        "unknown",
-			expectedError:     false,
-			expectedLogInfo: append(
-				influxSuccess,
-				prometheusSuccess[0],
-				prometheusSuccess[1],
-				prometheusSuccess[2],
-				logComponents{
-					msg: "Prebid Cache will run without unsupported metrics \"unknown\".",
-					lvl: logrus.InfoLevel,
-				},
-			),
-		},
-		{
-			description:       "[13] metricType = \"\"; both prometheus and influx flags off. Continue with no metrics, no log to assert",
-			influxEnabled:     false,
-			prometheusEnabled: false,
-			metricType:        "",
-			expectedError:     false,
-			expectedLogInfo: []logComponents{
-				{
-					msg: "Prebid Cache will run without metrics",
-					lvl: logrus.InfoLevel,
-				},
-			},
-		},
-		{
-			description:       "[14] metricType = \"\"; prometheus flag on",
-			influxEnabled:     false,
-			prometheusEnabled: true,
-			metricType:        "",
-			expectedError:     false,
-			expectedLogInfo:   prometheusSuccess,
-		},
-		{
-			description:       "[15] metricType = \"\"; InfluxDB flag on",
-			influxEnabled:     true,
-			prometheusEnabled: false,
-			metricType:        "",
-			expectedError:     false,
-			expectedLogInfo:   influxSuccess,
-		},
-		{
-			description:       "[16] metricType = \"\"; Both prometheus and influx flags on",
-			influxEnabled:     true,
-			prometheusEnabled: true,
-			metricType:        "",
-			expectedError:     false,
-			expectedLogInfo:   append(influxSuccess, prometheusSuccess...),
-		},
-	}
-
-	//Standard elements of the config.Metrics object are set so test cases only modify what's relevant to them
-	cfg := &Metrics{
-		Influx: InfluxMetrics{
-			Host:     "http://fakeurl.com",
-			Database: "database-value",
-		},
-		Prometheus: PrometheusMetrics{
-			Port:      8080,
-			Namespace: "prebid",
-			Subsystem: "cache",
-		},
-	}
-
-	// logrus entries will be recorded to this `hook` object so we can compare and assert them
-	hook := test.NewGlobal()
-
-	//substitute logger exit function so execution doesn't get interrupted when log.Fatalf() call comes
-	defer func() { logrus.StandardLogger().ExitFunc = nil }()
-	var fatal bool
-	logrus.StandardLogger().ExitFunc = func(int) { fatal = true }
-
-	for i, test := range testCases {
-		// Reset the fatal flag to false every test
-		fatal = false
-
-		// Set test flags in metrics object
-		cfg.Type = test.metricType
-		cfg.Influx.Enabled = test.influxEnabled
-		cfg.Prometheus.Enabled = test.prometheusEnabled
-
-		//run test
-		cfg.validateAndLog()
-
-		// Assert logrus expected entries
-		if assert.Equal(t, len(test.expectedLogInfo), len(hook.Entries), "Incorrect number of entries were logged to logrus in test %d: len(test.expectedLogInfo) = %d len(hook.Entries) = %d", i+1, len(test.expectedLogInfo), len(hook.Entries)) {
-			for j := 0; j < len(test.expectedLogInfo); j++ {
-				assert.Equal(t, test.expectedLogInfo[j].msg, hook.Entries[j].Message, "Test case %d log message differs", i+1)
-				assert.Equal(t, test.expectedLogInfo[j].lvl, hook.Entries[j].Level, "Test case %d log level differs", i+1)
-			}
-		} else {
-			return
-		}
-
-		// Assert log.Fatalf() was called or not
-		assert.Equal(t, test.expectedError, fatal, "Test case %d failed.", i+1)
-
-		//Reset log after every test and assert successful reset
-		hook.Reset()
-		assert.Nil(t, hook.LastEntry())
-	}
-}
-
-func TestEnabledFlagGetsModified(t *testing.T) {
-
-	type testIn struct {
-		metricType        MetricsType
-		influxEnabled     bool
-		prometheusEnabled bool
-	}
-	type testOut struct {
-		expectedInfluxEnabled     bool
-		expectedprometheusEnabled bool
-	}
-
-	// test cases
-	type aTest struct {
-		description string
-		in          testIn
-		out         testOut
-	}
-	testCases := []aTest{
-		{
-			description: "[1] metricType = \"none\"; No flags enabled. ",
-			in:          testIn{"none", false, false},
-			out:         testOut{false, false},
-		},
-		{
-			description: "[2] metricType = \"none\"; Influx flag enabled.",
-			in:          testIn{"none", true, false},
-			out:         testOut{true, false},
-		},
-		{
-			description: "[3] metricType = \"none\"; Prometheus flag enabled. ",
-			in:          testIn{"none", false, true},
-			out:         testOut{false, true},
-		},
-		{
-			description: "[4] metricType = \"none\"; Both flags enabled. ",
-			in:          testIn{"none", true, true},
-			out:         testOut{true, true},
-		},
-		{
-			description: "[5] metricType = \"influx\"; No flags enabled.",
-			in:          testIn{"influx", false, false},
-			out:         testOut{true, false},
-		},
-		{
-			description: "[6] metricType = \"influx\"; Influx flag enabled.",
-			in:          testIn{"influx", true, false},
-			out:         testOut{true, false},
-		},
-		{
-			description: "[7] metricType = \"influx\"; Prometheus flag enabled.",
-			in:          testIn{"influx", false, true},
-			out:         testOut{true, true},
-		},
-		{
-			description: "[8] metricType = \"influx\"; Both flags enabled.",
-			in:          testIn{"influx", true, true},
-			out:         testOut{true, true},
-		},
-		{
-			description: "[9] metricType = \"unknown\"; No flags enabled. ",
-			in:          testIn{"unknown", false, false},
-			out:         testOut{false, false},
-		},
-		{
-			description: "[10] metricType = \"unknown\"; Influx flag enabled.",
-			in:          testIn{"unknown", true, false},
-			out:         testOut{true, false},
-		},
-		{
-			description: "[11] metricType = \"unknown\"; Prometheus flag enabled. ",
-			in:          testIn{"unknown", false, true},
-			out:         testOut{false, true},
-		},
-		{
-			description: "[12] metricType = \"unknown\"; Both flags enabled. ",
-			in:          testIn{"unknown", true, true},
-			out:         testOut{true, true},
-		},
-		{
-			description: "[13] metricType = \"\"; No flags enabled. ",
-			in:          testIn{"", false, false},
-			out:         testOut{false, false},
-		},
-		{
-			description: "[14] metricType = \"\"; Influx flag enabled.",
-			in:          testIn{"", true, false},
-			out:         testOut{true, false},
-		},
-		{
-			description: "[15] metricType = \"\"; Prometheus flag enabled. ",
-			in:          testIn{"", false, true},
-			out:         testOut{false, true},
-		},
-		{
-			description: "[16] metricType = \"\"; Both flags enabled. ",
-			in:          testIn{"", true, true},
-			out:         testOut{true, true},
-		},
-	}
-
-	// logrus entries will be recorded to this `hook` object so we can compare and assert them
-	hook := test.NewGlobal()
-
-	//substitute logger exit function so execution doesn't get interrupted when log.Fatalf() call comes
-	defer func() { logrus.StandardLogger().ExitFunc = nil }()
-	logrus.StandardLogger().ExitFunc = func(int) {}
-
-	for i, test := range testCases {
-		// Reset Metrics object
-		metricsCfg := Metrics{
-			Type: test.in.metricType,
-			Influx: InfluxMetrics{
-				Host:     "http://fakeurl.com",
-				Database: "database-value",
-				Enabled:  test.in.influxEnabled,
-			},
-			Prometheus: PrometheusMetrics{
-				Port:      8080,
-				Namespace: "prebid",
-				Subsystem: "cache",
-				Enabled:   test.in.prometheusEnabled,
-			},
-		}
-
-		//run test
-		metricsCfg.validateAndLog()
-
-		// Assert `Enabled` flags value
-		assert.Equal(t, test.out.expectedInfluxEnabled, metricsCfg.Influx.Enabled, "Test case %d failed. `cfg.Influx.Enabled` carries wrong value.", i+1)
-		assert.Equal(t, test.out.expectedprometheusEnabled, metricsCfg.Prometheus.Enabled, "Test case %d failed. `cfg.Prometheus.Enabled` carries wrong value.", i+1)
-
-		//Reset log after every test
-		hook.Reset()
-	}
-}
-
-func TestInfluxValidateAndLog(t *testing.T) {
-
-	// logrus entries will be recorded to this `hook` object so we can compare and assert them
-	hook := test.NewGlobal()
-
-	type logComponents struct {
-		msg string
-		lvl logrus.Level
-	}
-	type aTest struct {
-		description string
-		// In
-		influxConfig *InfluxMetrics
-		//out
-		expectError     bool
-		expectedLogInfo []logComponents
-	}
-	testCases := []aTest{
-		{
-			description: "[0] both InfluxDB host and database blank, expect error",
-			influxConfig: &InfluxMetrics{
-				Host:     "",
-				Database: "",
-			},
-			//out
-			expectError: true,
-			expectedLogInfo: []logComponents{
-				{
-					msg: `Despite being enabled, influx metrics came with no host info: config.metrics.influx.host = "".`,
-					lvl: logrus.FatalLevel,
-				},
-				{
-					msg: `Despite being enabled, influx metrics came with no database info: config.metrics.influx.database = "".`,
-					lvl: logrus.FatalLevel,
-				},
-				{
-					msg: "config.metrics.influx.host: ",
-					lvl: logrus.InfoLevel,
-				},
-				{
-					msg: "config.metrics.influx.database: ",
-					lvl: logrus.InfoLevel,
-				},
-			},
-		},
-		{
-			description: "[1] InfluxDB host blank, expect error",
-			influxConfig: &InfluxMetrics{
-				Host:     "",
-				Database: "database-value",
-			},
-			//out
-			expectError: true,
-			expectedLogInfo: []logComponents{
-				{
-					msg: `Despite being enabled, influx metrics came with no host info: config.metrics.influx.host = "".`,
-					lvl: logrus.FatalLevel,
-				},
-				{
-					msg: "config.metrics.influx.host: ",
-					lvl: logrus.InfoLevel,
-				},
-				{
-					msg: "config.metrics.influx.database: database-value",
-					lvl: logrus.InfoLevel,
-				},
-			},
-		},
-		{
-			description: "[2] InfluxDB database blank, expect error",
-			influxConfig: &InfluxMetrics{
-				Host:     "http://fakeurl.com",
-				Database: "",
-			},
-			//out
-			expectError: true,
-			expectedLogInfo: []logComponents{
-				{
-					msg: `Despite being enabled, influx metrics came with no database info: config.metrics.influx.database = "".`,
-					lvl: logrus.FatalLevel,
-				},
-				{
-					msg: "config.metrics.influx.host: http://fakeurl.com",
-					lvl: logrus.InfoLevel,
-				},
-				{
-					msg: "config.metrics.influx.database: ",
-					lvl: logrus.InfoLevel,
-				},
-			},
-		},
-		{
-			description: "[3] Valid InfluxDB host and database, expect log.Info",
-			influxConfig: &InfluxMetrics{
-				Host:     "http://fakeurl.com",
-				Database: "database-value",
-			},
-			//out
-			expectError: false,
-			expectedLogInfo: []logComponents{
-				{
-					msg: "config.metrics.influx.host: http://fakeurl.com",
-					lvl: logrus.InfoLevel,
-				},
-				{
-					msg: "config.metrics.influx.database: database-value",
-					lvl: logrus.InfoLevel,
-				},
-			},
-		},
-	}
-
-	//substitute logger exit function so execution doesn't get interrupted
-	defer func() { logrus.StandardLogger().ExitFunc = nil }()
-	var fatal bool
-	logrus.StandardLogger().ExitFunc = func(int) { fatal = true }
-
-	for j, test := range testCases {
-		// Reset the fatal flag to false every test
-		fatal = false
-
-		//run test
-		test.influxConfig.validateAndLog()
-
-		// Assert logrus expected entries
-		if assert.Equal(t, len(test.expectedLogInfo), len(hook.Entries), "Incorrect number of entries were logged to logrus in test %d: len(test.expectedLogInfo) = %d len(hook.Entries) = %d", j, len(test.expectedLogInfo), len(hook.Entries)) {
-			for i := 0; i < len(test.expectedLogInfo); i++ {
-				assert.Equal(t, test.expectedLogInfo[i].msg, hook.Entries[i].Message, "Test case %d failed", j)
-				assert.Equal(t, test.expectedLogInfo[i].lvl, hook.Entries[i].Level, "Test case %d failed", j)
-			}
-		} else {
-			return
-		}
-
-		// Assert log.Fatalf() was called or not
-		assert.Equal(t, test.expectError, fatal)
-
-		//Reset log after every test and assert successful reset
-		hook.Reset()
-		assert.Nil(t, hook.LastEntry())
-	}
-}
-
-func TestPrometheusValidateAndLog(t *testing.T) {
-
-	type logComponents struct {
-		msg string
-		lvl logrus.Level
-	}
-	type aTest struct {
-		description string
-		// In
-		prometheusConfig *PrometheusMetrics
-		//out
-		expectError     bool
-		expectedLogInfo []logComponents
-	}
-	testCases := []aTest{
-		{
-			description: "[1] Port invalid, Namespace valid, Subsystem valid. Expect error",
-			prometheusConfig: &PrometheusMetrics{
-				Port:      0,
-				Namespace: "prebid",
-				Subsystem: "cache",
-			},
-			//out
-			expectError: true,
-			expectedLogInfo: []logComponents{
-				{
-					msg: `Despite being enabled, prometheus metrics came with an empty port number: config.metrics.prometheus.port = 0`,
-					lvl: logrus.FatalLevel,
-				},
-				{
-					msg: "config.metrics.prometheus.namespace: prebid",
-					lvl: logrus.InfoLevel,
-				},
-				{
-					msg: "config.metrics.prometheus.subsystem: cache",
-					lvl: logrus.InfoLevel,
-				},
-				{
-					msg: "config.metrics.prometheus.port: 0",
-					lvl: logrus.InfoLevel,
-				},
-			},
-		},
-		{
-			description: "[2] Port valid, Namespace invalid, Subsystem valid. Expect error",
-			prometheusConfig: &PrometheusMetrics{
-				Port:      8080,
-				Namespace: "",
-				Subsystem: "cache",
-			},
-			//out
-			expectError: true,
-			expectedLogInfo: []logComponents{
-				{
-					msg: `Despite being enabled, prometheus metrics came with an empty name space: config.metrics.prometheus.namespace = .`,
-					lvl: logrus.FatalLevel,
-				},
-				{
-					msg: "config.metrics.prometheus.namespace: ",
-					lvl: logrus.InfoLevel,
-				},
-				{
-					msg: "config.metrics.prometheus.subsystem: cache",
-					lvl: logrus.InfoLevel,
-				},
-				{
-					msg: "config.metrics.prometheus.port: 8080",
-					lvl: logrus.InfoLevel,
-				},
-			},
-		},
-		{
-			description: "[3] Port valid, Namespace valid, Subsystem invalid. Expect error",
-			prometheusConfig: &PrometheusMetrics{
-				Port:      8080,
-				Namespace: "prebid",
-				Subsystem: "",
-			},
-			//out
-			expectError: true,
-			expectedLogInfo: []logComponents{
-				{
-					msg: `Despite being enabled, prometheus metrics came with an empty subsystem value: config.metrics.prometheus.subsystem = \"\".`,
-					lvl: logrus.FatalLevel,
-				},
-				{
-					msg: "config.metrics.prometheus.namespace: prebid",
-					lvl: logrus.InfoLevel,
-				},
-				{
-					msg: "config.metrics.prometheus.subsystem: ",
-					lvl: logrus.InfoLevel,
-				},
-				{
-					msg: "config.metrics.prometheus.port: 8080",
-					lvl: logrus.InfoLevel,
-				},
-			},
-		},
-		{
-			description: "[4] Port valid, Namespace valid, Subsystem valid. Expect elements in log",
-			prometheusConfig: &PrometheusMetrics{
-				Port:      8080,
-				Namespace: "prebid",
-				Subsystem: "cache",
-			},
-			//out
-			expectError: false,
-			expectedLogInfo: []logComponents{
-				{
-					msg: "config.metrics.prometheus.namespace: prebid",
-					lvl: logrus.InfoLevel,
-				},
-				{
-					msg: "config.metrics.prometheus.subsystem: cache",
-					lvl: logrus.InfoLevel,
-				},
-				{
-					msg: "config.metrics.prometheus.port: 8080",
-					lvl: logrus.InfoLevel,
-				},
-			},
-		},
-	}
-
-	// logrus entries will be recorded to this `hook` object so we can compare and assert them
-	hook := test.NewGlobal()
-
-	//substitute logger exit function so execution doesn't get interrupted
-	defer func() { logrus.StandardLogger().ExitFunc = nil }()
-	var fatal bool
-	logrus.StandardLogger().ExitFunc = func(int) { fatal = true }
-
-	for j, test := range testCases {
-		// Reset the fatal flag to false every test
-		fatal = false
-
-		//run test
-		test.prometheusConfig.validateAndLog()
-
-		// Assert logrus expected entries
-		if assert.Equal(t, len(test.expectedLogInfo), len(hook.Entries), "Incorrect number of entries were logged to logrus in test %d: len(test.expectedLogInfo) = %d len(hook.Entries) = %d", j, len(test.expectedLogInfo), len(hook.Entries)) {
-			for i := 0; i < len(test.expectedLogInfo); i++ {
-				assert.Equal(t, test.expectedLogInfo[i].msg, hook.Entries[i].Message)
-				assert.Equal(t, test.expectedLogInfo[i].lvl, hook.Entries[i].Level, "Expected Info entry in log")
-			}
-		} else {
-			return
-		}
-
-		// Assert log.Fatalf() was called or not
-		assert.Equal(t, test.expectError, fatal)
-
-		//Reset log after every test and assert successful reset
-		hook.Reset()
-		assert.Nil(t, hook.LastEntry())
-	}
-}
-
-func TestRequestLimitsValidateAndLog(t *testing.T) {
-
-	// logrus entries will be recorded to this `hook` object so we can compare and assert them
-	hook := test.NewGlobal()
-
-	type logComponents struct {
-		msg string
-		lvl logrus.Level
-	}
-
-	testCases := []struct {
-		description        string
-		inRequestLimitsCfg *RequestLimits
-		expectedLogInfo    []logComponents
-		expectFatal        bool
-	}{
-		{
-			description:        "Blank RequestLimits",
-			inRequestLimitsCfg: &RequestLimits{},
-			expectedLogInfo: []logComponents{
-				{msg: `config.request_limits.allow_setting_keys: false`, lvl: logrus.InfoLevel},
-				{msg: `config.request_limits.max_ttl_seconds: 0`, lvl: logrus.InfoLevel},
-				{msg: `config.request_limits.max_size_bytes: 0`, lvl: logrus.InfoLevel},
-				{msg: `config.request_limits.max_num_values: 0`, lvl: logrus.InfoLevel},
-			},
-			expectFatal: false,
-		},
-		{
-			description:        "allow_setting_keys flag set to true",
-			inRequestLimitsCfg: &RequestLimits{AllowSettingKeys: true},
-			expectedLogInfo: []logComponents{
-				{msg: `config.request_limits.allow_setting_keys: true`, lvl: logrus.InfoLevel},
-				{msg: `config.request_limits.max_ttl_seconds: 0`, lvl: logrus.InfoLevel},
-				{msg: `config.request_limits.max_size_bytes: 0`, lvl: logrus.InfoLevel},
-				{msg: `config.request_limits.max_num_values: 0`, lvl: logrus.InfoLevel},
-			},
-			expectFatal: false,
-		},
-		{
-			description:        "Negative max_ttl_seconds, expect fatal level log and early exit",
-			inRequestLimitsCfg: &RequestLimits{MaxTTLSeconds: -1},
-			expectedLogInfo: []logComponents{
-				{msg: `config.request_limits.allow_setting_keys: false`, lvl: logrus.InfoLevel},
-				{msg: `invalid config.request_limits.max_ttl_seconds: -1. Value cannot be negative.`, lvl: logrus.FatalLevel},
-			},
-			expectFatal: true,
-		},
-		{
-			description:        "Negative max_size_bytes, expect fatal level log and early exit",
-			inRequestLimitsCfg: &RequestLimits{MaxSize: -1},
-			expectedLogInfo: []logComponents{
-				{msg: `config.request_limits.allow_setting_keys: false`, lvl: logrus.InfoLevel},
-				{msg: `config.request_limits.max_ttl_seconds: 0`, lvl: logrus.InfoLevel},
-				{msg: `invalid config.request_limits.max_size_bytes: -1. Value cannot be negative.`, lvl: logrus.FatalLevel},
-			},
-			expectFatal: true,
-		},
-		{
-			description:        "Negative max_num_values, expect fatal level log and early exit",
-			inRequestLimitsCfg: &RequestLimits{MaxNumValues: -1},
-			expectedLogInfo: []logComponents{
-				{msg: `config.request_limits.allow_setting_keys: false`, lvl: logrus.InfoLevel},
-				{msg: `config.request_limits.max_ttl_seconds: 0`, lvl: logrus.InfoLevel},
-				{msg: `config.request_limits.max_size_bytes: 0`, lvl: logrus.InfoLevel},
-				{msg: `invalid config.request_limits.max_num_values: -1. Value cannot be negative.`, lvl: logrus.FatalLevel},
-			},
-			expectFatal: true,
-		},
-	}
-
-	//substitute logger exit function so execution doesn't get interrupted
-	defer func() { logrus.StandardLogger().ExitFunc = nil }()
-	var fatal bool
-	logrus.StandardLogger().ExitFunc = func(int) { fatal = true }
-
-	for _, tc := range testCases {
-		// Reset the fatal flag to false every test
-		fatal = false
-
-		// Run test
-		tc.inRequestLimitsCfg.validateAndLog()
-
-		// Assert logrus expected entries
-		logEntryCount := 0
-		for i := 0; i < len(tc.expectedLogInfo); i++ {
-			assert.Equal(t, tc.expectedLogInfo[i].msg, hook.Entries[i].Message, tc.description+":message")
-			assert.Equal(t, tc.expectedLogInfo[i].lvl, hook.Entries[i].Level, tc.description+":log level")
-
-			logEntryCount++
-			if tc.expectedLogInfo[i].lvl == logrus.FatalLevel {
-				break
-			}
-		}
-		if tc.expectedLogInfo[logEntryCount-1].lvl == logrus.FatalLevel && !fatal {
-			t.Errorf("Log level fatal was expected. %s", tc.description)
-		}
-		assert.Len(t, tc.expectedLogInfo, logEntryCount, tc.description)
-
-		//Reset log after every test and assert successful reset
-		hook.Reset()
-		assert.Nil(t, hook.LastEntry())
-	}
-}
-
-func TestCompressionValidateAndLog(t *testing.T) {
-
-	// logrus entries will be recorded to this `hook` object so we can compare and assert them
-	hook := test.NewGlobal()
-
-	type logComponents struct {
-		msg string
-		lvl logrus.Level
-	}
-
-	testCases := []struct {
-		description      string
-		inCompressionCfg *Compression
-		inBackendType    BackendType
-		expectedLogInfo  []logComponents
-	}{
-		{
-			description:      "Blank compression type, expect fatal level log entry",
-			inCompressionCfg: &Compression{Type: CompressionType("")},
-			inBackendType:    BackendMemory,
-			expectedLogInfo: []logComponents{
-				{msg: `invalid config.compression.type: . It must be "none" or "snappy"`, lvl: logrus.FatalLevel},
-			},
-		},
-		{
-			description:      "Valid compression type 'none', expect info level log entry",
-			inCompressionCfg: &Compression{Type: CompressionNone},
-			inBackendType:    BackendMemory,
-			expectedLogInfo: []logComponents{
-				{msg: "config.compression.type: none", lvl: logrus.InfoLevel},
-			},
-		},
-		{
-			description:      "Valid compression type 'snappy', expect info level log entry",
-			inCompressionCfg: &Compression{Type: CompressionSnappy},
-			inBackendType:    BackendMemory,
-			expectedLogInfo: []logComponents{
-				{msg: "config.compression.type: snappy", lvl: logrus.InfoLevel},
-			},
-		},
-		{
-			description:      "Unsupported compression, expect fatal level log entry",
-			inCompressionCfg: &Compression{Type: CompressionType("UnknownCompressionType")},
-			inBackendType:    BackendMemory,
-			expectedLogInfo: []logComponents{
-				{msg: `invalid config.compression.type: UnknownCompressionType. It must be "none" or "snappy"`, lvl: logrus.FatalLevel},
-			},
-		},
-	}
-
-	//substitute logger exit function so execution doesn't get interrupted
-	defer func() { logrus.StandardLogger().ExitFunc = nil }()
-	logrus.StandardLogger().ExitFunc = func(int) {}
-
-	for _, tc := range testCases {
-		// Run test
-		tc.inCompressionCfg.validateAndLog()
-
-		// Assert logrus expected entries
-		if assert.Len(t, hook.Entries, len(tc.expectedLogInfo), tc.description) {
-			for i := 0; i < len(tc.expectedLogInfo); i++ {
-				assert.Equal(t, tc.expectedLogInfo[i].msg, hook.Entries[i].Message, tc.description+":message")
-				assert.Equal(t, tc.expectedLogInfo[i].lvl, hook.Entries[i].Level, tc.description+":log level")
-			}
-		}
-
-		//Reset log after every test and assert successful reset
-		hook.Reset()
-		assert.Nil(t, hook.LastEntry())
-	}
-}
-
-<<<<<<< HEAD
-const sampleConfig = `
-port: 2424
-admin_port: 2525
-log:
-  level: "info"
-rate_limiter:
-  enabled: true
-  num_requests: 100
-request_limits:
-  max_size_bytes: 10240
-  max_num_values: 10
-backend:
-  type: "memory"
-  aerospike:
-    host: "aerospike.prebid.com"
-    port: 3000
-    namespace: "whatever"
-  memcache:
-    hosts: "10.0.0.1:11211"
-  cassandra:
-    hosts: "127.0.0.1"
-    keyspace: "prebid"
-  azure:
-    account: "azure-account-here"
-    key: "azure-key-here"
-compression:
-  type: "snappy"
-metrics:
-  type: "none"
-  influx:
-    host: "default-metrics-host"
-    database: "default-metrics-database"
-    username: "metrics-username"
-    password: "metrics-password"
-stats:
-  host: "stats-host"
-  port: "stats-port"
-  dc_name: "stats-dc-name"
-server:
-  port: "server-port"
-  name: "server-name"
-`
-
-func assertBoolsEqual(t *testing.T, path string, actual bool, expected bool) {
-	t.Helper()
-	if actual != expected {
-		t.Errorf("%s value %t did not equal expected %t", path, actual, expected)
-=======
-func TestNewConfigFromFile(t *testing.T) {
-	// logrus entries will be recorded to this `hook` object so we can compare and assert them
-	hook := test.NewGlobal()
-
-	type logComponents struct {
-		msg string
-		lvl logrus.Level
-	}
-	testCases := []struct {
-		description      string
-		inConfigFileName string
-		expectedLogInfo  []logComponents
-		expectedConfig   Configuration
-	}{
-		{
-			description:      "Empty file name: expect INFO level log message and start server with default config values",
-			inConfigFileName: "",
-			expectedLogInfo: []logComponents{
-				{
-					msg: "Configuration file not detected. Initializing with default values and environment variable overrides.",
-					lvl: logrus.InfoLevel,
-				},
-			},
-			expectedConfig: getExpectedDefaultConfig(),
-		},
-		{
-			description:      "Configuration file was specified but doesn't exist: expect INFO level log message and start server with default config values",
-			inConfigFileName: "non_existent_file",
-			expectedLogInfo: []logComponents{
-				{
-					msg: "Configuration file not detected. Initializing with default values and environment variable overrides.",
-					lvl: logrus.InfoLevel,
-				},
-			},
-			expectedConfig: getExpectedDefaultConfig(),
-		},
-		{
-			description:      "file exists but its yaml markup is invalid: stop execution and log Fatal message",
-			inConfigFileName: filepath.Join("configtest", "config_invalid"),
-			expectedLogInfo: []logComponents{
-				{
-					msg: "Configuration file could not be read:",
-					lvl: logrus.FatalLevel,
-				},
-			},
-			expectedConfig: getExpectedDefaultConfig(),
-		},
-		{
-			description:      "Valid yaml configuration populates all configuration fields properly",
-			inConfigFileName: filepath.Join("configtest", "sample_full_config"),
-			expectedConfig:   getExpectedFullConfigForTestFile(),
-		},
-	}
-
-	//substitute logger exit function so execution doesn't get interrupted
-	defer func() { logrus.StandardLogger().ExitFunc = nil }()
-	logrus.StandardLogger().ExitFunc = func(int) {}
-
-	for _, tc := range testCases {
-		//run test
-		actualCfg := NewConfig(tc.inConfigFileName)
-
-		// Assert logrus expected entries
-		if assert.Len(t, hook.Entries, len(tc.expectedLogInfo), tc.description) {
-			for i := 0; i < len(tc.expectedLogInfo); i++ {
-				assert.True(t, strings.HasPrefix(hook.Entries[i].Message, tc.expectedLogInfo[i].msg), tc.description+":message")
-				assert.Equal(t, tc.expectedLogInfo[i].lvl, hook.Entries[i].Level, tc.description+":log level")
-			}
-		}
-
-		assert.Equal(t, tc.expectedConfig, actualCfg, "Expected Configuration instance does not match. Test desc:%s", tc.description)
-
-		//Reset log after every test and assert successful reset
-		hook.Reset()
-		assert.Nil(t, hook.LastEntry())
->>>>>>> c5f3d011
-	}
-}
-
-func TestConfigurationValidateAndLog(t *testing.T) {
-	// logrus entries will be recorded to this `hook` object so we can compare and assert them
-	hook := test.NewGlobal()
-	//substitute logger exit function so execution doesn't get interrupted
-	defer func() { logrus.StandardLogger().ExitFunc = nil }()
-	logrus.StandardLogger().ExitFunc = func(int) {}
-
-	// Instantiate test objects
-	type logComponents struct {
-		msg string
-		lvl logrus.Level
-	}
-
-	expectedConfig := getExpectedDefaultConfig()
-
-	expectedLogInfo := []logComponents{
-		{msg: fmt.Sprintf("config.port: %d", expectedConfig.Port), lvl: logrus.InfoLevel},
-		{msg: fmt.Sprintf("config.admin_port: %d", expectedConfig.AdminPort), lvl: logrus.InfoLevel},
-		{msg: fmt.Sprintf("config.log.level: %s", expectedConfig.Log.Level), lvl: logrus.InfoLevel},
-		{msg: fmt.Sprintf("config.rate_limiter.enabled: %t", expectedConfig.RateLimiting.Enabled), lvl: logrus.InfoLevel},
-		{msg: fmt.Sprintf("config.rate_limiter.num_requests: %d", expectedConfig.RateLimiting.MaxRequestsPerSecond), lvl: logrus.InfoLevel},
-		{msg: fmt.Sprintf("config.request_limits.allow_setting_keys: %v", expectedConfig.RequestLimits.AllowSettingKeys), lvl: logrus.InfoLevel},
-		{msg: fmt.Sprintf("config.request_limits.max_ttl_seconds: %d", expectedConfig.RequestLimits.MaxTTLSeconds), lvl: logrus.InfoLevel},
-		{msg: fmt.Sprintf("config.request_limits.max_size_bytes: %d", expectedConfig.RequestLimits.MaxSize), lvl: logrus.InfoLevel},
-		{msg: fmt.Sprintf("config.request_limits.max_num_values: %d", expectedConfig.RequestLimits.MaxNumValues), lvl: logrus.InfoLevel},
-		{msg: fmt.Sprintf("config.backend.type: %s", expectedConfig.Backend.Type), lvl: logrus.InfoLevel},
-		{msg: fmt.Sprintf("config.compression.type: %s", expectedConfig.Compression.Type), lvl: logrus.InfoLevel},
-		{msg: fmt.Sprintf("Prebid Cache will run without metrics"), lvl: logrus.InfoLevel},
-	}
-
-	// Run test
-	expectedConfig.ValidateAndLog()
-
-	// Assertions
-	if assert.Len(t, hook.Entries, len(expectedLogInfo)) {
-		for i := 0; i < len(expectedLogInfo); i++ {
-			assert.True(t, strings.HasPrefix(hook.Entries[i].Message, expectedLogInfo[i].msg), "Wrong message")
-			assert.Equal(t, expectedLogInfo[i].lvl, hook.Entries[i].Level, "Wrong log level")
-		}
-	}
-
-	//Reset log
-	hook.Reset()
-	assert.Nil(t, hook.LastEntry())
-}
-
 func TestPrometheusTimeoutDuration(t *testing.T) {
 	prometheusConfig := &PrometheusMetrics{
 		TimeoutMillisRaw: 5,
@@ -1171,56 +41,6 @@
 	expectedTimeout := time.Duration(5 * 1000 * 1000)
 	actualTimeout := prometheusConfig.Timeout()
 	assert.Equal(t, expectedTimeout, actualTimeout)
-}
-
-func TestRoutesValidateAndLog(t *testing.T) {
-	// logrus entries will be recorded to this `hook` object so we can compare and assert them
-	hook := test.NewGlobal()
-
-	type logComponents struct {
-		msg string
-		lvl logrus.Level
-	}
-
-	testCases := []struct {
-		description     string
-		inRoutesConfig  *Routes
-		expectedLogInfo []logComponents
-	}{
-		{
-			description:    "Public write is not allowed, log info level message",
-			inRoutesConfig: &Routes{AllowPublicWrite: false},
-			expectedLogInfo: []logComponents{
-				{msg: "Main server will only accept GET requests", lvl: logrus.InfoLevel},
-			},
-		},
-		{
-			description:     "Public write allowed. Default GET and POST methods are allowed, no need to log anything",
-			inRoutesConfig:  &Routes{AllowPublicWrite: true},
-			expectedLogInfo: []logComponents{},
-		},
-	}
-
-	//substitute logger exit function so execution doesn't get interrupted
-	defer func() { logrus.StandardLogger().ExitFunc = nil }()
-	logrus.StandardLogger().ExitFunc = func(int) {}
-
-	for _, tc := range testCases {
-		// Run test
-		tc.inRoutesConfig.validateAndLog()
-
-		// Assert logrus expected entries
-		if assert.Len(t, hook.Entries, len(tc.expectedLogInfo), tc.description) {
-			for i := 0; i < len(tc.expectedLogInfo); i++ {
-				assert.Equal(t, tc.expectedLogInfo[i].msg, hook.Entries[i].Message, tc.description+":message")
-				assert.Equal(t, tc.expectedLogInfo[i].lvl, hook.Entries[i].Level, tc.description+":log level")
-			}
-		}
-
-		//Reset log after every test and assert successful reset
-		hook.Reset()
-		assert.Nil(t, hook.LastEntry())
-	}
 }
 
 // setEnvVar sets an environment variable to a certain value, and returns a function which resets it to its original value.
@@ -1245,73 +65,6 @@
 	}
 }
 
-<<<<<<< HEAD
-func Test_getHostName(t *testing.T) {
-
-	var (
-		node string
-		pod  string
-	)
-
-	saveEnvVarsForServerName := func() {
-		node, _ = os.LookupEnv(constant.ENV_VAR_NODE_NAME)
-		pod, _ = os.LookupEnv(constant.ENV_VAR_POD_NAME)
-	}
-
-	resetEnvVarsForServerName := func() {
-		os.Setenv(constant.ENV_VAR_NODE_NAME, node)
-		os.Setenv(constant.ENV_VAR_POD_NAME, pod)
-	}
-
-	type args struct {
-		nodeName string
-		podName  string
-	}
-	tests := []struct {
-		name string
-		args args
-		want string
-	}{
-		{
-			name: "default_value",
-			args: args{},
-			want: constant.DEFAULT_NODENAME + ":" + constant.DEFAULT_PODNAME,
-		},
-		{
-			name: "valid_name",
-			args: args{
-				nodeName: "sfo2hyp084.sfo2.pubmatic.com",
-				podName:  "creativecache-0-0-38-pr-26-2-k8s-5679748b7b-tqh42",
-			},
-			want: "sfo2hyp084:0-0-38-pr-26-2-k8s-5679748b7b-tqh42",
-		},
-		{
-			name: "special_characters",
-			args: args{
-				nodeName: "sfo2hyp084.sfo2.pubmatic.com!!!@#$-_^%x090",
-				podName:  "creativecache-0-0-38-pr-26-2-k8s-5679748b7b-tqh42",
-			},
-			want: "sfo2hyp084:0-0-38-pr-26-2-k8s-5679748b7b-tqh42",
-		},
-	}
-	for _, tt := range tests {
-		t.Run(tt.name, func(t *testing.T) {
-			saveEnvVarsForServerName()
-
-			if len(tt.args.nodeName) > 0 {
-				os.Setenv(constant.ENV_VAR_NODE_NAME, tt.args.nodeName)
-			}
-
-			if len(tt.args.podName) > 0 {
-				os.Setenv(constant.ENV_VAR_POD_NAME, tt.args.podName)
-			}
-
-			if got := getHostName(); got != tt.want {
-				t.Errorf("getHostName() = %v, want %v", got, tt.want)
-			}
-			resetEnvVarsForServerName()
-		})
-=======
 func getExpectedDefaultConfig() Configuration {
 	return Configuration{
 		Port:          2424,
@@ -1423,6 +176,73 @@
 		Routes: Routes{
 			AllowPublicWrite: true,
 		},
->>>>>>> c5f3d011
+	}
+}
+
+func Test_getHostName(t *testing.T) {
+
+	var (
+		node string
+		pod  string
+	)
+
+	saveEnvVarsForServerName := func() {
+		node, _ = os.LookupEnv(constant.ENV_VAR_NODE_NAME)
+		pod, _ = os.LookupEnv(constant.ENV_VAR_POD_NAME)
+	}
+
+	resetEnvVarsForServerName := func() {
+		os.Setenv(constant.ENV_VAR_NODE_NAME, node)
+		os.Setenv(constant.ENV_VAR_POD_NAME, pod)
+	}
+
+	type args struct {
+		nodeName string
+		podName  string
+	}
+	tests := []struct {
+		name string
+		args args
+		want string
+	}{
+		{
+			name: "default_value",
+			args: args{},
+			want: constant.DEFAULT_NODENAME + ":" + constant.DEFAULT_PODNAME,
+		},
+		{
+			name: "valid_name",
+			args: args{
+				nodeName: "sfo2hyp084.sfo2.pubmatic.com",
+				podName:  "creativecache-0-0-38-pr-26-2-k8s-5679748b7b-tqh42",
+			},
+			want: "sfo2hyp084:0-0-38-pr-26-2-k8s-5679748b7b-tqh42",
+		},
+		{
+			name: "special_characters",
+			args: args{
+				nodeName: "sfo2hyp084.sfo2.pubmatic.com!!!@#$-_^%x090",
+				podName:  "creativecache-0-0-38-pr-26-2-k8s-5679748b7b-tqh42",
+			},
+			want: "sfo2hyp084:0-0-38-pr-26-2-k8s-5679748b7b-tqh42",
+		},
+	}
+	for _, tt := range tests {
+		t.Run(tt.name, func(t *testing.T) {
+			saveEnvVarsForServerName()
+
+			if len(tt.args.nodeName) > 0 {
+				os.Setenv(constant.ENV_VAR_NODE_NAME, tt.args.nodeName)
+			}
+
+			if len(tt.args.podName) > 0 {
+				os.Setenv(constant.ENV_VAR_POD_NAME, tt.args.podName)
+			}
+
+			if got := getHostName(); got != tt.want {
+				t.Errorf("getHostName() = %v, want %v", got, tt.want)
+			}
+			resetEnvVarsForServerName()
+		})
 	}
 }