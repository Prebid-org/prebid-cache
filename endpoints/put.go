package endpoints

import (
	"context"
	"encoding/json"
	"fmt"
	"io/ioutil"
	"net/http"
	"sync"
	"time"

<<<<<<< HEAD
	"git.pubmatic.com/PubMatic/go-common.git/logger"
	"github.com/PubMatic-OpenWrap/prebid-cache/backends"
	backendDecorators "github.com/PubMatic-OpenWrap/prebid-cache/backends/decorators"
	"github.com/PubMatic-OpenWrap/prebid-cache/constant"
	log "github.com/PubMatic-OpenWrap/prebid-cache/logger"
	"github.com/PubMatic-OpenWrap/prebid-cache/stats"
	"github.com/julienschmidt/httprouter"
	"github.com/satori/go.uuid"
=======
	"github.com/julienschmidt/httprouter"
	"github.com/prebid/prebid-cache/backends"
	backendDecorators "github.com/prebid/prebid-cache/backends/decorators"
	"github.com/prebid/prebid-cache/utils"
	"github.com/sirupsen/logrus"
>>>>>>> c5f3d011
)

// PutHandler serves "POST /cache" requests.
func NewPutHandler(backend backends.Backend, maxNumValues int, allowKeys bool) func(http.ResponseWriter, *http.Request, httprouter.Params) {
	// TODO(future PR): Break this giant function apart
	putAnyRequestPool := sync.Pool{
		New: func() interface{} {
			return &PutRequest{}
		},
	}

	putResponsePool := sync.Pool{
		New: func() interface{} {
			return &PutResponse{}
		},
	}

	return func(w http.ResponseWriter, r *http.Request, ps httprouter.Params) {
		start := time.Now()
		stats.LogCacheRequestedPutStats()
		logger.Info("POST /cache called")
		body, err := ioutil.ReadAll(r.Body)
		if err != nil {
			logger.Error("Failed to read the request body.")
			http.Error(w, "Failed to read the request body.", http.StatusBadRequest)
			return
		}
		defer r.Body.Close()

		put := putAnyRequestPool.Get().(*PutRequest)
		put.Puts = make([]PutObject, 0)
		defer putAnyRequestPool.Put(put)

		err = json.Unmarshal(body, put)
		if err != nil {
			stats.LogCacheFailedPutStats(constant.InvalidJSON)
			http.Error(w, "Request body "+string(body)+" is not valid JSON.", http.StatusBadRequest)
			return
		}

		if len(put.Puts) > maxNumValues {
			stats.LogCacheFailedPutStats(constant.KeyCountExceeded)
			http.Error(w, fmt.Sprintf("More keys than allowed: %d", maxNumValues), http.StatusBadRequest)
			return
		}

		resps := putResponsePool.Get().(*PutResponse)
		resps.Responses = make([]PutResponseObject, len(put.Puts))
		defer putResponsePool.Put(resps)

		for i, p := range put.Puts {
			if len(p.Value) == 0 {
				logger.Error("Missing value")
				http.Error(w, "Missing value.", http.StatusBadRequest)
				return
			}
			if p.TTLSeconds < 0 {
				http.Error(w, "Error request ttlseconds value must not be negative.", http.StatusBadRequest)
				return
			}

			var toCache string
			if p.Type == backends.XML_PREFIX {
				if p.Value[0] != byte('"') || p.Value[len(p.Value)-1] != byte('"') {
					logger.Error("XML messages must have a String value. Found %v", p.Value)
					http.Error(w, fmt.Sprintf("XML messages must have a String value. Found %v", p.Value), http.StatusBadRequest)
					return
				}

				// Be careful about the the cross-script escaping issues here. JSON requires quotation marks to be escaped,
				// for example... so we'll need to un-escape it before we consider it to be XML content.
				var interpreted string
				json.Unmarshal(p.Value, &interpreted)
				toCache = p.Type + interpreted
			} else if p.Type == backends.JSON_PREFIX {
				toCache = p.Type + string(p.Value)
			} else {
				logger.Error("Type must be one of [\"json\", \"xml\"]. Found %v", p.Type)
				http.Error(w, fmt.Sprintf("Type must be one of [\"json\", \"xml\"]. Found %v", p.Type), http.StatusBadRequest)
				return
			}

<<<<<<< HEAD
			logger.Debug("Storing value: %s", toCache)

			resps.Responses[i].UUID = uuid.NewV4().String()
			ctx, cancel := context.WithTimeout(context.Background(), 500*time.Millisecond)
			defer cancel()
			backendStartTime := time.Now()
			err = backend.Put(ctx, resps.Responses[i].UUID, toCache)
			backendEndTime := time.Now()
			backendDiffTime := (backendEndTime.Sub(backendStartTime)).Nanoseconds() / 1000000
			logger.Info("Time taken by backend.Put: %v", backendDiffTime)
			if err != nil {

				if _, ok := err.(*backendDecorators.BadPayloadSize); ok {
					stats.LogCacheFailedPutStats(constant.MaxSizeExceeded)
					http.Error(w, fmt.Sprintf("POST /cache element %d exceeded max size: %v", i, err), http.StatusBadRequest)
					return
				}

				logger.Error("POST /cache Error while writing to the backend: ", err)
				switch err {
				case context.DeadlineExceeded:
					stats.LogCacheFailedPutStats(constant.TimedOut)
					logger.Error("POST /cache timed out:", err)
					http.Error(w, "Timeout writing value to the backend", HttpDependencyTimeout)
				default:
					stats.LogCacheFailedPutStats(constant.UnexpErr)
					logger.Error("POST /cache had an unexpected error:", err)
					http.Error(w, err.Error(), http.StatusInternalServerError)
				}
				end := time.Now()
				totalTime := (end.Sub(start)).Nanoseconds() / 1000000
				logger.Info("Total time for put: %v", totalTime)
				return
=======
			// Only allow setting a provided key if configured (and ensure a key is provided).
			if allowKeys && len(p.Key) > 0 {
				resps.Responses[i].UUID = p.Key
			} else if resps.Responses[i].UUID, err = utils.GenerateRandomId(); err != nil {
				http.Error(w, fmt.Sprintf("Error generating version 4 UUID"), http.StatusInternalServerError)
			}

			ctx, cancel := context.WithTimeout(context.Background(), 500*time.Millisecond)
			defer cancel()

			// If we have a blank UUID, don't store anything.
			// Eventually we may want to provide error details, but as of today this is the only non-fatal error
			// Future error details could go into a second property of the Responses object, such as "errors"
			if len(resps.Responses[i].UUID) > 0 {
				err = backend.Put(ctx, resps.Responses[i].UUID, toCache, p.TTLSeconds)
				if err != nil {
					// If entry already existed for UUID, it shouldn't get overwritten and a RecordExistsError is expected
					if _, ok := err.(utils.RecordExistsError); ok {
						// Record didn't get overwritten, return a reponse with an empty UUID string
						resps.Responses[i].UUID = ""
					} else {
						if _, ok := err.(*backendDecorators.BadPayloadSize); ok {
							http.Error(w, fmt.Sprintf("POST /cache element %d exceeded max size: %v", i, err), http.StatusBadRequest)
							return
						}

						logrus.Error("POST /cache Error while writing to the backend: ", err)
						switch err {
						case context.DeadlineExceeded:
							logrus.Error("POST /cache timed out:", err)
							http.Error(w, "Timeout writing value to the backend", HttpDependencyTimeout)
						default:
							logrus.Error("POST /cache had an unexpected error:", err)
							http.Error(w, err.Error(), http.StatusInternalServerError)
						}
						return
					}
				}
				logrus.Tracef("PUT /cache uuid=%s", resps.Responses[i].UUID)
>>>>>>> c5f3d011
			}
			// log info
			bid := make(map[string]interface{})
			var bodyStr string
			json.Unmarshal(p.Value, &bodyStr)
			bodyByte := []byte(bodyStr)
			json.Unmarshal(bodyByte, &bid)
			if bid != nil && bid["ext"] != nil {
				bidExt := bid["ext"].(map[string]interface{})
				pubID := bidExt["pubId"]           // TODO: check key name and type
				platformID := bidExt["platformId"] // TODO: check key name and type
				requestID := bidExt["requestId"]   // TODO: check key name and type
				log.DebugWithRequestID(requestID.(string), "pubId: %s, platformId: %s, UUID: %s, Time: %v, Referer: %s", pubID, platformID, resps.Responses[i].UUID, start.Unix(), r.Referer())
			}

		}

		bytes, err := json.Marshal(resps)
		if err != nil {
			logger.Error("Failed to serialize UUIDs into JSON.")
			http.Error(w, "Failed to serialize UUIDs into JSON.", http.StatusInternalServerError)
			return
		}

		/* Handles POST */
		w.Header().Set("Content-Type", "application/json")
		w.Write(bytes)
		end := time.Now()
		totalTime := (end.Sub(start)).Nanoseconds() / 1000000
		logger.Info("Total time for put: %v", totalTime)
	}
}

type PutRequest struct {
	Puts []PutObject `json:"puts"`
}

type PutObject struct {
	Type       string          `json:"type"`
	TTLSeconds int             `json:"ttlseconds"`
	Value      json.RawMessage `json:"value"`
	Key        string          `json:"key"`
}

type PutResponseObject struct {
	UUID string `json:"uuid"`
}

type PutResponse struct {
	Responses []PutResponseObject `json:"responses"`
}<|MERGE_RESOLUTION|>--- conflicted
+++ resolved
@@ -9,25 +9,16 @@
 	"sync"
 	"time"
 
-<<<<<<< HEAD
 	"git.pubmatic.com/PubMatic/go-common.git/logger"
 	"github.com/PubMatic-OpenWrap/prebid-cache/backends"
 	backendDecorators "github.com/PubMatic-OpenWrap/prebid-cache/backends/decorators"
 	"github.com/PubMatic-OpenWrap/prebid-cache/constant"
 	log "github.com/PubMatic-OpenWrap/prebid-cache/logger"
 	"github.com/PubMatic-OpenWrap/prebid-cache/stats"
+	"github.com/PubMatic-OpenWrap/prebid-cache/utils"
 	"github.com/julienschmidt/httprouter"
-	"github.com/satori/go.uuid"
-=======
-	"github.com/julienschmidt/httprouter"
-	"github.com/prebid/prebid-cache/backends"
-	backendDecorators "github.com/prebid/prebid-cache/backends/decorators"
-	"github.com/prebid/prebid-cache/utils"
-	"github.com/sirupsen/logrus"
->>>>>>> c5f3d011
 )
 
-// PutHandler serves "POST /cache" requests.
 func NewPutHandler(backend backends.Backend, maxNumValues int, allowKeys bool) func(http.ResponseWriter, *http.Request, httprouter.Params) {
 	// TODO(future PR): Break this giant function apart
 	putAnyRequestPool := sync.Pool{
@@ -35,7 +26,6 @@
 			return &PutRequest{}
 		},
 	}
-
 	putResponsePool := sync.Pool{
 		New: func() interface{} {
 			return &PutResponse{}
@@ -46,6 +36,7 @@
 		start := time.Now()
 		stats.LogCacheRequestedPutStats()
 		logger.Info("POST /cache called")
+
 		body, err := ioutil.ReadAll(r.Body)
 		if err != nil {
 			logger.Error("Failed to read the request body.")
@@ -81,8 +72,9 @@
 				http.Error(w, "Missing value.", http.StatusBadRequest)
 				return
 			}
+
 			if p.TTLSeconds < 0 {
-				http.Error(w, "Error request ttlseconds value must not be negative.", http.StatusBadRequest)
+				http.Error(w, "Error request ttl seconds value must not be negative.", http.StatusBadRequest)
 				return
 			}
 
@@ -106,42 +98,8 @@
 				http.Error(w, fmt.Sprintf("Type must be one of [\"json\", \"xml\"]. Found %v", p.Type), http.StatusBadRequest)
 				return
 			}
-
-<<<<<<< HEAD
 			logger.Debug("Storing value: %s", toCache)
 
-			resps.Responses[i].UUID = uuid.NewV4().String()
-			ctx, cancel := context.WithTimeout(context.Background(), 500*time.Millisecond)
-			defer cancel()
-			backendStartTime := time.Now()
-			err = backend.Put(ctx, resps.Responses[i].UUID, toCache)
-			backendEndTime := time.Now()
-			backendDiffTime := (backendEndTime.Sub(backendStartTime)).Nanoseconds() / 1000000
-			logger.Info("Time taken by backend.Put: %v", backendDiffTime)
-			if err != nil {
-
-				if _, ok := err.(*backendDecorators.BadPayloadSize); ok {
-					stats.LogCacheFailedPutStats(constant.MaxSizeExceeded)
-					http.Error(w, fmt.Sprintf("POST /cache element %d exceeded max size: %v", i, err), http.StatusBadRequest)
-					return
-				}
-
-				logger.Error("POST /cache Error while writing to the backend: ", err)
-				switch err {
-				case context.DeadlineExceeded:
-					stats.LogCacheFailedPutStats(constant.TimedOut)
-					logger.Error("POST /cache timed out:", err)
-					http.Error(w, "Timeout writing value to the backend", HttpDependencyTimeout)
-				default:
-					stats.LogCacheFailedPutStats(constant.UnexpErr)
-					logger.Error("POST /cache had an unexpected error:", err)
-					http.Error(w, err.Error(), http.StatusInternalServerError)
-				}
-				end := time.Now()
-				totalTime := (end.Sub(start)).Nanoseconds() / 1000000
-				logger.Info("Total time for put: %v", totalTime)
-				return
-=======
 			// Only allow setting a provided key if configured (and ensure a key is provided).
 			if allowKeys && len(p.Key) > 0 {
 				resps.Responses[i].UUID = p.Key
@@ -156,7 +114,9 @@
 			// Eventually we may want to provide error details, but as of today this is the only non-fatal error
 			// Future error details could go into a second property of the Responses object, such as "errors"
 			if len(resps.Responses[i].UUID) > 0 {
+				backendStartTime := time.Now()
 				err = backend.Put(ctx, resps.Responses[i].UUID, toCache, p.TTLSeconds)
+				logger.Info("Time taken by backend.Put: %v", time.Now().Sub(backendStartTime))
 				if err != nil {
 					// If entry already existed for UUID, it shouldn't get overwritten and a RecordExistsError is expected
 					if _, ok := err.(utils.RecordExistsError); ok {
@@ -164,39 +124,42 @@
 						resps.Responses[i].UUID = ""
 					} else {
 						if _, ok := err.(*backendDecorators.BadPayloadSize); ok {
+							stats.LogCacheFailedPutStats(constant.MaxSizeExceeded)
 							http.Error(w, fmt.Sprintf("POST /cache element %d exceeded max size: %v", i, err), http.StatusBadRequest)
 							return
 						}
 
-						logrus.Error("POST /cache Error while writing to the backend: ", err)
+						logger.Error("POST /cache Error while writing to the backend: %+v", err)
 						switch err {
 						case context.DeadlineExceeded:
-							logrus.Error("POST /cache timed out:", err)
+							stats.LogCacheFailedPutStats(constant.TimedOut)
+							logger.Error("POST /cache timed out: %+v", err)
 							http.Error(w, "Timeout writing value to the backend", HttpDependencyTimeout)
 						default:
-							logrus.Error("POST /cache had an unexpected error:", err)
+							stats.LogCacheFailedPutStats(constant.UnexpErr)
+							logger.Error("POST /cache had an unexpected error: %+v", err)
 							http.Error(w, err.Error(), http.StatusInternalServerError)
 						}
+
+						logger.Info("Total time for put: %v", time.Now().Sub(start))
 						return
 					}
+					// log info
+					bid := make(map[string]interface{})
+					var bodyStr string
+					json.Unmarshal(p.Value, &bodyStr)
+					bodyByte := []byte(bodyStr)
+					json.Unmarshal(bodyByte, &bid)
+					if bid != nil && bid["ext"] != nil {
+						bidExt := bid["ext"].(map[string]interface{})
+						pubID := bidExt["pubId"]           // TODO: check key name and type
+						platformID := bidExt["platformId"] // TODO: check key name and type
+						requestID := bidExt["requestId"]   // TODO: check key name and type
+						log.DebugWithRequestID(requestID.(string), "pubId: %s, platformId: %s, UUID: %s, Time: %v, Referer: %s", pubID, platformID, resps.Responses[i].UUID, start.Unix(), r.Referer())
+					}
 				}
-				logrus.Tracef("PUT /cache uuid=%s", resps.Responses[i].UUID)
->>>>>>> c5f3d011
+				logger.Info("PUT /cache uuid=%s", resps.Responses[i].UUID)
 			}
-			// log info
-			bid := make(map[string]interface{})
-			var bodyStr string
-			json.Unmarshal(p.Value, &bodyStr)
-			bodyByte := []byte(bodyStr)
-			json.Unmarshal(bodyByte, &bid)
-			if bid != nil && bid["ext"] != nil {
-				bidExt := bid["ext"].(map[string]interface{})
-				pubID := bidExt["pubId"]           // TODO: check key name and type
-				platformID := bidExt["platformId"] // TODO: check key name and type
-				requestID := bidExt["requestId"]   // TODO: check key name and type
-				log.DebugWithRequestID(requestID.(string), "pubId: %s, platformId: %s, UUID: %s, Time: %v, Referer: %s", pubID, platformID, resps.Responses[i].UUID, start.Unix(), r.Referer())
-			}
-
 		}
 
 		bytes, err := json.Marshal(resps)
@@ -209,9 +172,7 @@
 		/* Handles POST */
 		w.Header().Set("Content-Type", "application/json")
 		w.Write(bytes)
-		end := time.Now()
-		totalTime := (end.Sub(start)).Nanoseconds() / 1000000
-		logger.Info("Total time for put: %v", totalTime)
+		logger.Info("Total time for put: %v", time.Now().Sub(start))
 	}
 }
 
