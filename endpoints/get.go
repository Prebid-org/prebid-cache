package endpoints

import (
	"context"
<<<<<<< HEAD
	"errors"
=======
	"fmt"
>>>>>>> e3110e0d
	"net/http"
	"strings"
	"time"

	"github.com/julienschmidt/httprouter"
	"github.com/prebid/prebid-cache/backends"
	"github.com/prebid/prebid-cache/metrics"
	"github.com/prebid/prebid-cache/utils"
	log "github.com/sirupsen/logrus"
)

// GetHandler serves "GET /cache" requests.
type GetHandler struct {
	backend         backends.Backend
	metrics         *metrics.Metrics
	allowCustomKeys bool
}

<<<<<<< HEAD
=======
// NewGetHandler returns the handle function for the "/cache" endpoint when it gets receives a GET request
>>>>>>> e3110e0d
func NewGetHandler(storage backends.Backend, metrics *metrics.Metrics, allowCustomKeys bool) func(w http.ResponseWriter, r *http.Request, ps httprouter.Params) {
	getHandler := &GetHandler{
		// Assign storage client to get endpoint
		backend: storage,
		// pass metrics engine
		metrics: metrics,
		// Pass configuration value
		allowCustomKeys: allowCustomKeys,
	}

	// Return handle function
	return getHandler.handle
}

func (e *GetHandler) handle(w http.ResponseWriter, r *http.Request, ps httprouter.Params) {
	e.metrics.RecordGetTotal()
	start := time.Now()

	uuid, parseErr := parseUUID(r, e.allowCustomKeys)
	if parseErr != nil {
		// parseUUID either returns http.StatusBadRequest or http.StatusNotFound. Both should be
<<<<<<< HEAD
		// accounted under the RecordPutBadRequest()
		e.metrics.RecordGetBadRequest()
		handleException(w, parseErr)
=======
		// accounted using RecordGetBadRequest()
		e.handleException(w, uuid, parseErr)
>>>>>>> e3110e0d
		return
	}

	ctx, cancel := context.WithTimeout(context.Background(), 500*time.Millisecond)
	defer cancel()

	storedData, err := e.backend.Get(ctx, uuid)
	if err != nil {
<<<<<<< HEAD
		e.metrics.RecordGetBadRequest()
		handleException(w, utils.NewPrebidCacheGetError(uuid, err, http.StatusNotFound))
		return
	}

	if err := writeGetResponse(w, uuid, storedData); err != nil {
		e.metrics.RecordGetError()
		handleException(w, err)
		return
	}

	// successfully retrieved value under uuid from the backend storage
	e.metrics.RecordGetDuration(time.Since(start))
	return
}
=======
		e.handleException(w, uuid, err)
		return
	}
>>>>>>> e3110e0d

	if err := writeGetResponse(w, storedData); err != nil {
		e.handleException(w, uuid, err)
		return
	}

	// successfully retrieved value under uuid from the backend storage
	e.metrics.RecordGetDuration(time.Since(start))
	return
}

// parseUUID extracts the uuid value from the query and validates its
// lenght in case custom keys are not allowed.
<<<<<<< HEAD
func parseUUID(r *http.Request, allowCustomKeys bool) (string, *utils.PrebidCacheGetError) {
	uuid := r.URL.Query().Get("uuid")
	if uuid == "" {
		return "", utils.NewPrebidCacheGetError("", utils.MissingKeyError{}, http.StatusBadRequest)
	}
	if len(uuid) != 36 && (!allowCustomKeys) {
		// UUIDs are 36 characters long... so this quick check lets us filter out most invalid
		// ones before even checking the backend.
		return uuid, utils.NewPrebidCacheGetError(uuid, utils.KeyLengthError{}, http.StatusNotFound)
=======
func parseUUID(r *http.Request, allowCustomKeys bool) (string, error) {
	uuid := r.URL.Query().Get("uuid")
	if uuid == "" {
		return "", utils.NewPBCError(utils.MISSING_KEY)
	}
	// UUIDs are 36 characters long... so this quick check lets us filter out most invalid
	// ones before even checking the backend.
	if len(uuid) != 36 && (!allowCustomKeys) {
		return uuid, utils.NewPBCError(utils.KEY_LENGTH)
>>>>>>> e3110e0d
	}
	return uuid, nil
}

// writeGetResponse writes the "Content-Type" header and sends back the stored data as a response if
// the sotred data is prefixed by either the "xml" or "json"
<<<<<<< HEAD
func writeGetResponse(w http.ResponseWriter, id string, storedData string) *utils.PrebidCacheGetError {
=======
func writeGetResponse(w http.ResponseWriter, storedData string) error {
>>>>>>> e3110e0d
	if strings.HasPrefix(storedData, backends.XML_PREFIX) {
		w.Header().Set("Content-Type", "application/xml")
		w.Write([]byte(storedData)[len(backends.XML_PREFIX):])
	} else if strings.HasPrefix(storedData, backends.JSON_PREFIX) {
		w.Header().Set("Content-Type", "application/json")
		w.Write([]byte(storedData)[len(backends.JSON_PREFIX):])
	} else {
<<<<<<< HEAD
		return utils.NewPrebidCacheGetError(id, errors.New("Cache data was corrupted. Cannot determine type."), http.StatusInternalServerError)
=======
		return utils.NewPBCError(utils.UNKNOWN_STORED_DATA_TYPE)
>>>>>>> e3110e0d
	}
	return nil
}

<<<<<<< HEAD
// handleException will prefix error messages with "GET /cache" and, if uuid string list is passed, will
// follow with the first element of it in the following fashion: "uuid=FIRST_ELEMENT_ON_UUID_PARAM".
// Expects non-nil error
func handleException(w http.ResponseWriter, err *utils.PrebidCacheGetError) {
	logError(err)
	http.Error(w, err.Error(), err.StatusCode())
}

// logError uses the logging package Prebid Cache currently uses to log an error message. KeyNotFoundError
// gets logged at a DEBUG level because it is not considered a system error.
func logError(e *utils.PrebidCacheGetError) {
	if e.IsKeyNotFound() {
		log.Debug(e.Error())
	} else {
		log.Error(e.Error())
=======
// handleException logs the error message, updates the error metrics based on error type and replies
// back with the error message and an HTTP error code
func (e *GetHandler) handleException(w http.ResponseWriter, uuid string, err error) {
	if err != nil {
		// Prefix error message with "GET /cache " or "GET /cache uuid=..."
		errMsgBuilder := strings.Builder{}
		errMsgBuilder.WriteString("GET /cache")
		if len(uuid) > 0 {
			errMsgBuilder.WriteString(fmt.Sprintf(" uuid=%s", uuid))
		}
		errMsgBuilder.WriteString(fmt.Sprintf(": %s", err.Error()))
		errMsg := errMsgBuilder.String()

		// Determine the response status code based on error type
		errCode := http.StatusInternalServerError
		isKeyNotFound := false
		if pbcErr, isPBCErr := err.(utils.PBCError); isPBCErr {
			errCode = pbcErr.StatusCode
			isKeyNotFound = pbcErr.Type == utils.KEY_NOT_FOUND
		}

		// Log error metrics based on error type
		switch {
		case errCode >= http.StatusInternalServerError: // 500
			e.metrics.RecordGetError()
		case errCode >= http.StatusBadRequest: // 400
			e.metrics.RecordGetBadRequest()
		}

		// Determine log level
		if isKeyNotFound {
			log.Debug(errMsg)
		} else {
			log.Error(errMsg)
		}

		// Write error response
		http.Error(w, errMsg, errCode)
>>>>>>> e3110e0d
	}
}<|MERGE_RESOLUTION|>--- conflicted
+++ resolved
@@ -2,11 +2,7 @@
 
 import (
 	"context"
-<<<<<<< HEAD
-	"errors"
-=======
 	"fmt"
->>>>>>> e3110e0d
 	"net/http"
 	"strings"
 	"time"
@@ -25,10 +21,7 @@
 	allowCustomKeys bool
 }
 
-<<<<<<< HEAD
-=======
-// NewGetHandler returns the handle function for the "/cache" endpoint when it gets receives a GET request
->>>>>>> e3110e0d
+// NewGetHandler returns the handle function for the "/cache" endpoint when it receives a GET request
 func NewGetHandler(storage backends.Backend, metrics *metrics.Metrics, allowCustomKeys bool) func(w http.ResponseWriter, r *http.Request, ps httprouter.Params) {
 	getHandler := &GetHandler{
 		// Assign storage client to get endpoint
@@ -50,14 +43,8 @@
 	uuid, parseErr := parseUUID(r, e.allowCustomKeys)
 	if parseErr != nil {
 		// parseUUID either returns http.StatusBadRequest or http.StatusNotFound. Both should be
-<<<<<<< HEAD
-		// accounted under the RecordPutBadRequest()
-		e.metrics.RecordGetBadRequest()
-		handleException(w, parseErr)
-=======
 		// accounted using RecordGetBadRequest()
 		e.handleException(w, uuid, parseErr)
->>>>>>> e3110e0d
 		return
 	}
 
@@ -66,27 +53,9 @@
 
 	storedData, err := e.backend.Get(ctx, uuid)
 	if err != nil {
-<<<<<<< HEAD
-		e.metrics.RecordGetBadRequest()
-		handleException(w, utils.NewPrebidCacheGetError(uuid, err, http.StatusNotFound))
-		return
-	}
-
-	if err := writeGetResponse(w, uuid, storedData); err != nil {
-		e.metrics.RecordGetError()
-		handleException(w, err)
-		return
-	}
-
-	// successfully retrieved value under uuid from the backend storage
-	e.metrics.RecordGetDuration(time.Since(start))
-	return
-}
-=======
 		e.handleException(w, uuid, err)
 		return
 	}
->>>>>>> e3110e0d
 
 	if err := writeGetResponse(w, storedData); err != nil {
 		e.handleException(w, uuid, err)
@@ -100,17 +69,6 @@
 
 // parseUUID extracts the uuid value from the query and validates its
 // lenght in case custom keys are not allowed.
-<<<<<<< HEAD
-func parseUUID(r *http.Request, allowCustomKeys bool) (string, *utils.PrebidCacheGetError) {
-	uuid := r.URL.Query().Get("uuid")
-	if uuid == "" {
-		return "", utils.NewPrebidCacheGetError("", utils.MissingKeyError{}, http.StatusBadRequest)
-	}
-	if len(uuid) != 36 && (!allowCustomKeys) {
-		// UUIDs are 36 characters long... so this quick check lets us filter out most invalid
-		// ones before even checking the backend.
-		return uuid, utils.NewPrebidCacheGetError(uuid, utils.KeyLengthError{}, http.StatusNotFound)
-=======
 func parseUUID(r *http.Request, allowCustomKeys bool) (string, error) {
 	uuid := r.URL.Query().Get("uuid")
 	if uuid == "" {
@@ -120,18 +78,13 @@
 	// ones before even checking the backend.
 	if len(uuid) != 36 && (!allowCustomKeys) {
 		return uuid, utils.NewPBCError(utils.KEY_LENGTH)
->>>>>>> e3110e0d
 	}
 	return uuid, nil
 }
 
 // writeGetResponse writes the "Content-Type" header and sends back the stored data as a response if
 // the sotred data is prefixed by either the "xml" or "json"
-<<<<<<< HEAD
-func writeGetResponse(w http.ResponseWriter, id string, storedData string) *utils.PrebidCacheGetError {
-=======
 func writeGetResponse(w http.ResponseWriter, storedData string) error {
->>>>>>> e3110e0d
 	if strings.HasPrefix(storedData, backends.XML_PREFIX) {
 		w.Header().Set("Content-Type", "application/xml")
 		w.Write([]byte(storedData)[len(backends.XML_PREFIX):])
@@ -139,32 +92,11 @@
 		w.Header().Set("Content-Type", "application/json")
 		w.Write([]byte(storedData)[len(backends.JSON_PREFIX):])
 	} else {
-<<<<<<< HEAD
-		return utils.NewPrebidCacheGetError(id, errors.New("Cache data was corrupted. Cannot determine type."), http.StatusInternalServerError)
-=======
 		return utils.NewPBCError(utils.UNKNOWN_STORED_DATA_TYPE)
->>>>>>> e3110e0d
 	}
 	return nil
 }
 
-<<<<<<< HEAD
-// handleException will prefix error messages with "GET /cache" and, if uuid string list is passed, will
-// follow with the first element of it in the following fashion: "uuid=FIRST_ELEMENT_ON_UUID_PARAM".
-// Expects non-nil error
-func handleException(w http.ResponseWriter, err *utils.PrebidCacheGetError) {
-	logError(err)
-	http.Error(w, err.Error(), err.StatusCode())
-}
-
-// logError uses the logging package Prebid Cache currently uses to log an error message. KeyNotFoundError
-// gets logged at a DEBUG level because it is not considered a system error.
-func logError(e *utils.PrebidCacheGetError) {
-	if e.IsKeyNotFound() {
-		log.Debug(e.Error())
-	} else {
-		log.Error(e.Error())
-=======
 // handleException logs the error message, updates the error metrics based on error type and replies
 // back with the error message and an HTTP error code
 func (e *GetHandler) handleException(w http.ResponseWriter, uuid string, err error) {
@@ -203,6 +135,5 @@
 
 		// Write error response
 		http.Error(w, errMsg, errCode)
->>>>>>> e3110e0d
 	}
 }