package endpoints

import (
	"bytes"
	"encoding/json"
	"fmt"
	"net/http"
	"net/http/httptest"
	"strings"
	"testing"

	"github.com/julienschmidt/httprouter"
	"github.com/prebid/prebid-cache/backends"
<<<<<<< HEAD
	"github.com/prebid/prebid-cache/backends/decorators"
=======
>>>>>>> 1121d315
	"github.com/stretchr/testify/assert"
)

func doMockGet(t *testing.T, router *httprouter.Router, id string) *httptest.ResponseRecorder {
	requestRecorder := httptest.NewRecorder()

	body := new(bytes.Buffer)
	getReq, err := http.NewRequest("GET", "/cache"+"?uuid="+id, body)
	if err != nil {
		t.Fatalf("Failed to create a GET request: %v", err)
		return requestRecorder
	}
	router.ServeHTTP(requestRecorder, getReq)
	return requestRecorder
}

func doMockPut(t *testing.T, router *httprouter.Router, content string) (string, *httptest.ResponseRecorder) {
	var parseMockUUID = func(t *testing.T, putResponse string) string {
		var parsed PutResponse
		err := json.Unmarshal([]byte(putResponse), &parsed)
		if err != nil {
			t.Errorf("Response from POST doesn't conform to the expected format: %v", putResponse)
		}
		return parsed.Responses[0].UUID
	}

	rr := httptest.NewRecorder()

	request, err := http.NewRequest("POST", "/cache", strings.NewReader(content))
	if err != nil {
		t.Fatalf("Failed to create a POST request: %v", err)
		return "", rr
	}

	router.ServeHTTP(rr, request)
	uuid := ""
	if rr.Code == http.StatusOK {
		uuid = parseMockUUID(t, rr.Body.String())
	}
	return uuid, rr
}

// expectStored makes a POST request with the given putBody, and then makes sure that expectedGet
// is returned by the GET request for whatever UUID the server chose.
func expectStored(t *testing.T, putBody string, expectedGet string, expectedMimeType string) {
	router := httprouter.New()
	backend := backends.NewMemoryBackend()

	router.POST("/cache", NewPutHandler(backend, 10, true))
	router.GET("/cache", NewGetHandler(backend, true))

	uuid, putTrace := doMockPut(t, router, putBody)
	if putTrace.Code != http.StatusOK {
		t.Fatalf("Put command failed. Status: %d, Msg: %v", putTrace.Code, putTrace.Body.String())
		return
	}

	getResults := doMockGet(t, router, uuid)
	if getResults.Code != http.StatusOK {
		t.Fatalf("Get command failed with status: %d", getResults.Code)
		return
	}
	if getResults.Body.String() != expectedGet {
		t.Fatalf("Expected GET response %v to equal %v", getResults.Body.String(), expectedGet)
		return
	}
	if getResults.Header().Get("Content-Type") != expectedMimeType {
		t.Fatalf("Expected GET response Content-Type %v to equal %v", getResults.Header().Get("Content-Type"), expectedMimeType)
	}
}

// expectFailedPut makes a POST request with the given request body, and fails unless the server
// responds with a 400
func expectFailedPut(t *testing.T, requestBody string) {
	backend := backends.NewMemoryBackend()
	router := httprouter.New()
	router.POST("/cache", NewPutHandler(backend, 10, true))

	_, putTrace := doMockPut(t, router, requestBody)
	if putTrace.Code != http.StatusBadRequest {
		t.Fatalf("Expected 400 response. Got: %d, Msg: %v", putTrace.Code, putTrace.Body.String())
		return
	}
}

func TestJSONString(t *testing.T) {
	expectStored(
		t,
		"{\"puts\":[{\"type\":\"json\",\"value\":\"plain text\"}]}",
		"\"plain text\"",
		"application/json")
}

func TestEscapedString(t *testing.T) {
	expectStored(
		t,
		"{\"puts\":[{\"type\":\"json\",\"value\":\"esca\\\"ped\"}]}",
		"\"esca\\\"ped\"",
		"application/json")
}

func TestUnescapedString(t *testing.T) {
	expectFailedPut(t, "{\"puts\":[{\"type\":\"json\",\"value\":\"badly-esca\"ped\"}]}")
}

func TestNumber(t *testing.T) {
	expectStored(t, "{\"puts\":[{\"type\":\"json\",\"value\":5}]}", "5", "application/json")
}

func TestObject(t *testing.T) {
	expectStored(
		t,
		"{\"puts\":[{\"type\":\"json\",\"value\":{\"custom_key\":\"foo\"}}]}",
		"{\"custom_key\":\"foo\"}",
		"application/json")
}

func TestNull(t *testing.T) {
	expectStored(t, "{\"puts\":[{\"type\":\"json\",\"value\":null}]}", "null", "application/json")
}

func TestBoolean(t *testing.T) {
	expectStored(t, "{\"puts\":[{\"type\":\"json\",\"value\":true}]}", "true", "application/json")
}

func TestExtraProperty(t *testing.T) {
	expectStored(
		t,
		"{\"puts\":[{\"type\":\"json\",\"value\":null,\"irrelevant\":\"foo\"}]}",
		"null",
		"application/json")
}

func TestInvalidJSON(t *testing.T) {
	expectFailedPut(t, "{\"puts\":[{\"type\":\"json\",\"value\":malformed}]}")
}

func TestMissingProperty(t *testing.T) {
	expectFailedPut(t, "{\"puts\":[{\"type\":\"json\",\"unrecognized\":true}]}")
}

func TestMixedValidityPuts(t *testing.T) {
	expectFailedPut(t, "{\"puts\":[{\"type\":\"json\",\"value\":true}, {\"type\":\"json\",\"unrecognized\":true}]}")
}

func TestXMLString(t *testing.T) {
	expectStored(t, "{\"puts\":[{\"type\":\"xml\",\"value\":\"<tag></tag>\"}]}", "<tag></tag>", "application/xml")
}

func TestNonJsonNorXMLString(t *testing.T) {
	expectFailedPut(t, "{\"puts\":[{\"type\":\"yaml\",\"value\":\"<tag></tag>\"}]}")
}

func TestEmptyPutsRequest(t *testing.T) {
	expectFailedPut(t, "{\"puts\":[]}")
}

func TestCrossScriptEscaping(t *testing.T) {
	expectStored(t, "{\"puts\":[{\"type\":\"xml\",\"value\":\"<tag>esc\\\"aped</tag>\"}]}", "<tag>esc\"aped</tag>", "application/xml")
}

func TestXMLOther(t *testing.T) {
	expectFailedPut(t, "{\"puts\":[{\"type\":\"xml\",\"value\":5}]}")
}

func TestGetInvalidUUIDs(t *testing.T) {
	backend := backends.NewMemoryBackend()
	router := httprouter.New()
	router.GET("/cache", NewGetHandler(backend, false))

	getResults := doMockGet(t, router, "fdd9405b-ef2b-46da-a55a-2f526d338e16")
	if getResults.Code != http.StatusNotFound {
		t.Fatalf("Expected GET to return 404 on unrecognized ID. Got: %d", getResults.Code)
		return
	}

	getResults = doMockGet(t, router, "abc")
	if getResults.Code != http.StatusNotFound {
		t.Fatalf("Expected GET to return 404 on unrecognized ID. Got: %d", getResults.Code)
		return
	}
}

func TestReadinessCheck(t *testing.T) {
	requestRecorder := httptest.NewRecorder()

	router := httprouter.New()
	router.GET("/status", Status)
	req, _ := http.NewRequest("GET", "/status", new(bytes.Buffer))
	router.ServeHTTP(requestRecorder, req)

	if requestRecorder.Code != http.StatusNoContent {
		t.Errorf("/status endpoint should always return a 204. Got %d", requestRecorder.Code)
	}
}

<<<<<<< HEAD
func TestNegativeTTL(t *testing.T) {
	exitData := &exitInfo{errMsg: "", status: http.StatusOK}
	backend := &backendCallObject{
		put: &PutRequest{
			Puts: []PutObject{
				{
					Type:       "xml",
					TTLSeconds: -1,
					Value:      json.RawMessage(`<tag></tag>`),
					Key:        "key-value",
				},
			},
		},
	}
	validateAndEncode(backend, exitData)
	assert.Equalf(t, http.StatusBadRequest, exitData.status, "Expected 400 response. Got: %d", exitData.status)
}

func TestUpdateElement(t *testing.T) {
	// Original value to store
	originalValue := "true"
	reqBody := fmt.Sprintf("{\"puts\":[{\"type\":\"json\",\"value\":%s,\"key\":\"\"}]}", originalValue)

	request, err := http.NewRequest("POST", "/cache", strings.NewReader(reqBody))
	if err != nil {
		t.Errorf("Failed to create a POST request: %v", err)
	}

	//Set up server and run
	router := httprouter.New()
	backend := backends.NewMemoryBackend()

	router.POST("/cache", NewPutHandler(backend, 10, true))
	router.GET("/cache", NewGetHandler(backend, true))

	rec1 := httptest.NewRecorder()
	router.ServeHTTP(rec1, request)

	// extract newly created UUID
	var resp1, resp2 PutResponse
	err = json.Unmarshal([]byte(rec1.Body.String()), &resp1)
	if err != nil {
		t.Errorf("Response from POST doesn't conform to the expected format: %s", rec1.Body.String())
	}

	// Store new value in same location
	newValue := "false"
	locationToStoreNewValue := resp1.Responses[0].UUID

	reqBody = fmt.Sprintf("{\"puts\":[{\"type\":\"json\",\"value\":%s,\"key\":\"%s\"}]}", newValue, locationToStoreNewValue)

	anotherRequest, err2 := http.NewRequest("POST", "/cache", strings.NewReader(reqBody))
	if err2 != nil {
		t.Errorf("Failed to create a POST request: %v", err)
	}

	rec2 := httptest.NewRecorder()
	router.ServeHTTP(rec2, anotherRequest)

	// Unmarshall new results and assert
	err = json.Unmarshal([]byte(rec2.Body.String()), &resp2)
	if err != nil {
		t.Errorf("Response from POST doesn't conform to the expected format: %s", rec2.Body.String())
	}
	getResult := doMockGet(t, router, resp2.Responses[0].UUID)

	assert.Equal(t, http.StatusOK, rec2.Code, "Failed to rewrite element with known UUID")
	assert.Equalf(t, "", resp2.Responses[0].UUID, "Element with known UUID was expected to hold the new value: %s. Actual: %s \n", newValue, getResult.Body.String())
}

func TestTooManyPutElements(t *testing.T) {
	// Test case: request with more than elements than put handler's max number of values
	putElements := []string{
		"{\"type\":\"json\",\"value\":true}",
		"{\"type\":\"xml\",\"value\":\"plain text\"}",
		"{\"type\":\"xml\",\"value\":\"2\"}",
	}
	reqBody := fmt.Sprintf("{\"puts\":[%s, %s, %s]}", putElements[0], putElements[1], putElements[2])

	//Set up server with capacity to handle less than putElements.size()
	backend := backends.NewMemoryBackend()
	router := httprouter.New()
	router.POST("/cache", NewPutHandler(backend, len(putElements)-1, true))

	_, httpTestRecorder := doMockPut(t, router, reqBody)
	assert.Equalf(t, http.StatusBadRequest, httpTestRecorder.Code, "doMockPut should have failed when trying to store %d elements because capacity is %d ", len(putElements), len(putElements)-1)
}

func TestMultiPutRequest(t *testing.T) {
=======
func TestMultiPutRequestGotStored(t *testing.T) {
>>>>>>> 1121d315
	// Test case: request with more than one element in the "puts" array
	type aTest struct {
		description         string
		elemToPut           string
		expectedStoredValue string
	}
	testCases := []aTest{
		{
			description:         "Post in JSON format that contains a bool",
			elemToPut:           "{\"type\":\"json\",\"value\":true}",
			expectedStoredValue: "true",
		},
		{
			description:         "Post in XML format containing plain text",
			elemToPut:           "{\"type\":\"xml\",\"value\":\"plain text\"}",
			expectedStoredValue: "plain text",
		},
		{
			description:         "Post in XML format containing escaped double quotes",
			elemToPut:           "{\"type\":\"xml\",\"value\":\"2\"}",
			expectedStoredValue: "2",
		},
	}
	reqBody := fmt.Sprintf("{\"puts\":[%s, %s, %s]}", testCases[0].elemToPut, testCases[1].elemToPut, testCases[2].elemToPut)

	request, err := http.NewRequest("POST", "/cache", strings.NewReader(reqBody))
	if err != nil {
		t.Errorf("Failed to create a POST request: %v", err)
	}

	//Set up server and run
	router := httprouter.New()
	backend := backends.NewMemoryBackend()

	router.POST("/cache", NewPutHandler(backend, 10, true))
	router.GET("/cache", NewGetHandler(backend, true))

	rr := httptest.NewRecorder()

	router.ServeHTTP(rr, request)

	// validate results
	var parsed PutResponse
	err = json.Unmarshal([]byte(rr.Body.String()), &parsed)
	if err != nil {
		t.Errorf("Response from POST doesn't conform to the expected format: %s", rr.Body.String())
	}
	for i, resp := range parsed.Responses {
		// Get value for this UUID. It is supposed to have been stored
		getResult := doMockGet(t, router, resp.UUID)

		// Assertions
		assert.Equalf(t, http.StatusOK, getResult.Code, "Description: %s \n Multi-element put failed to store:%s \n", testCases[i].description, testCases[i].elemToPut)
		assert.Equalf(t, testCases[i].expectedStoredValue, getResult.Body.String(), "GET response error. Expected %v. Actual %v", testCases[i].expectedStoredValue, getResult.Body.String())
	}
}

<<<<<<< HEAD
func TestBadPayloadSizePutError(t *testing.T) {
	// Stored value size_limit
	sizeLimit := 3

	// Request with a string longer than sizeLimit
	reqBody := "{\"puts\":[{\"type\":\"xml\",\"value\":\"text longer than size limit\"}]}"

	// Declare a sizeCappedBackend client
	backend := decorators.EnforceSizeLimit(backends.NewMemoryBackend(), sizeLimit)

	// Run client
	router := httprouter.New()
	router.POST("/cache", NewPutHandler(backend, 10, true))

	_, httpTestRecorder := doMockPut(t, router, reqBody)

	// Assert
	assert.Equal(t, http.StatusBadRequest, httpTestRecorder.Code, "doMockPut should have failed when trying to store elements in sizeCappedBackend")
}

func TestInternalPutClientError(t *testing.T) {
	// Valid request
	reqBody := "{\"puts\":[{\"type\":\"xml\",\"value\":\"text longer than size limit\"}]}"

	// Use mock client that will return an error
	backend := backends.NewErrorReturningBackend()

	// Run client
	router := httprouter.New()
	router.POST("/cache", NewPutHandler(backend, 10, true))

	_, httpTestRecorder := doMockPut(t, router, reqBody)

	// Assert
	assert.Equal(t, http.StatusInternalServerError, httpTestRecorder.Code, "Put should have failed because we are using an MockReturnErrorBackend")
}

func TestPutClientDeadlineExceeded(t *testing.T) {
	// Valid request
	reqBody := "{\"puts\":[{\"type\":\"xml\",\"value\":\"text longer than size limit\"}]}"

	// Use mock client that will return an error
	backend := backends.NewDeadlineExceededBackend()

	// Run client
	router := httprouter.New()
	router.POST("/cache", NewPutHandler(backend, 10, true))

	_, httpTestRecorder := doMockPut(t, router, reqBody)

	// Assert
	assert.Equal(t, HttpDependencyTimeout, httpTestRecorder.Code, "Put should have failed because we are using a MockDeadlineExceededBackend")
=======
func TestEmptyPutRequests(t *testing.T) {
	// Test case: request with more than one element in the "puts" array
	type aTest struct {
		description      string
		reqBody          string
		expectedResponse string
		emptyResponses   bool
	}
	testCases := []aTest{
		{
			description:      "Blank value in put element",
			reqBody:          "{\"puts\":[{\"type\":\"xml\",\"value\":\"\"}]}",
			expectedResponse: "{\"responses\":[\"uuid\":\"\"]}",
			emptyResponses:   false,
		},
		// This test is meant to come right after the "Blank value in put element" test in order to assert the correction
		// of a bug in the pre-PR#64 version of `endpoints/put.go`
		{
			description:      "All empty body. ",
			reqBody:          "{}",
			expectedResponse: "{\"responses\":[]}",
			emptyResponses:   true,
		},
		{
			description:      "Empty puts arrray",
			reqBody:          "{\"puts\":[]}",
			expectedResponse: "{\"responses\":[]}",
			emptyResponses:   true,
		},
	}

	// Set up server
	router := httprouter.New()
	backend := backends.NewMemoryBackend()

	router.POST("/cache", NewPutHandler(backend, 10, true))

	for i, test := range testCases {
		rr := httptest.NewRecorder()

		// Create request everytime
		request, err := http.NewRequest("POST", "/cache", strings.NewReader(test.reqBody))
		assert.NoError(t, err, "[%d] Failed to create a POST request: %v", i, err)

		// Run
		router.ServeHTTP(rr, request)
		assert.Equal(t, http.StatusOK, rr.Code, "[%d] ServeHTTP(rr, request) failed = %v \n", i, rr.Result())

		// validate results
		if test.emptyResponses && !assert.Equal(t, test.expectedResponse, rr.Body.String(), "[%d] Text response not empty as expected", i) {
			return
		}

		var parsed PutResponse
		err2 := json.Unmarshal([]byte(rr.Body.String()), &parsed)
		assert.NoError(t, err2, "[%d] Error found trying to unmarshal: %s \n", i, rr.Body.String())

		if test.emptyResponses {
			assert.Equal(t, 0, len(parsed.Responses), "[%d] This is NOT an empty response len(parsed.Responses) = %d; parsed.Responses = %v \n", i, len(parsed.Responses), parsed.Responses)
		} else {
			assert.Greater(t, len(parsed.Responses), 0, "[%d] This is an empty response len(parsed.Responses) = %d; parsed.Responses = %v \n", i, len(parsed.Responses), parsed.Responses)
		}
	}
>>>>>>> 1121d315
}

func benchmarkPutHandler(b *testing.B, testCase string) {
	b.StopTimer()
	//Set up a request that should succeed
	request, err := http.NewRequest("POST", "/cache", strings.NewReader(testCase))
	if err != nil {
		b.Errorf("Failed to create a POST request: %v", err)
	}

	//Set up server ready to run
	router := httprouter.New()
	backend := backends.NewMemoryBackend()

	router.POST("/cache", NewPutHandler(backend, 10, true))
	router.GET("/cache", NewGetHandler(backend, true))

	rr := httptest.NewRecorder()

	//for statement to execute handler function
	for i := 0; i < b.N; i++ {
		b.StartTimer()
		router.ServeHTTP(rr, request)
		b.StopTimer()
	}
}

func BenchmarkPutHandlerLen1(b *testing.B) {
	b.StopTimer()

	input := "{\"puts\":[{\"type\":\"json\",\"value\":\"plain text\"}]}"
	benchmarkPutHandler(b, input)
}

func BenchmarkPutHandlerLen2(b *testing.B) {
	b.StopTimer()

	//Set up a request that should succeed
	input := "{\"puts\":[{\"type\":\"json\",\"value\":true}, {\"type\":\"xml\",\"value\":\"plain text\"}]}"
	benchmarkPutHandler(b, input)
}

func BenchmarkPutHandlerLen4(b *testing.B) {
	b.StopTimer()

	//Set up a request that should succeed
	input := "{\"puts\":[{\"type\":\"json\",\"value\":true}, {\"type\":\"xml\",\"value\":\"plain text\"},{\"type\":\"xml\",\"value\":5}, {\"type\":\"json\",\"value\":\"esca\\\"ped\"}]}"
	benchmarkPutHandler(b, input)
}

func BenchmarkPutHandlerLen8(b *testing.B) {
	b.StopTimer()

	//Set up a request that should succeed
	input := "{\"puts\":[{\"type\":\"json\",\"value\":true}, {\"type\":\"xml\",\"value\":\"plain text\"},{\"type\":\"xml\",\"value\":5}, {\"type\":\"json\",\"value\":\"esca\\\"ped\"}, {\"type\":\"json\",\"value\":{\"custom_key\":\"foo\"}},{\"type\":\"xml\",\"value\":{\"custom_key\":\"foo\"}},{\"type\":\"json\",\"value\":null}, {\"type\":\"xml\",\"value\":\"<tag></tag>\"}]}"
	benchmarkPutHandler(b, input)
}<|MERGE_RESOLUTION|>--- conflicted
+++ resolved
@@ -11,10 +11,7 @@
 
 	"github.com/julienschmidt/httprouter"
 	"github.com/prebid/prebid-cache/backends"
-<<<<<<< HEAD
 	"github.com/prebid/prebid-cache/backends/decorators"
-=======
->>>>>>> 1121d315
 	"github.com/stretchr/testify/assert"
 )
 
@@ -211,7 +208,7 @@
 	}
 }
 
-<<<<<<< HEAD
+
 func TestNegativeTTL(t *testing.T) {
 	exitData := &exitInfo{errMsg: "", status: http.StatusOK}
 	backend := &backendCallObject{
@@ -301,9 +298,6 @@
 }
 
 func TestMultiPutRequest(t *testing.T) {
-=======
-func TestMultiPutRequestGotStored(t *testing.T) {
->>>>>>> 1121d315
 	// Test case: request with more than one element in the "puts" array
 	type aTest struct {
 		description         string
@@ -361,7 +355,6 @@
 	}
 }
 
-<<<<<<< HEAD
 func TestBadPayloadSizePutError(t *testing.T) {
 	// Stored value size_limit
 	sizeLimit := 3
@@ -414,71 +407,6 @@
 
 	// Assert
 	assert.Equal(t, HttpDependencyTimeout, httpTestRecorder.Code, "Put should have failed because we are using a MockDeadlineExceededBackend")
-=======
-func TestEmptyPutRequests(t *testing.T) {
-	// Test case: request with more than one element in the "puts" array
-	type aTest struct {
-		description      string
-		reqBody          string
-		expectedResponse string
-		emptyResponses   bool
-	}
-	testCases := []aTest{
-		{
-			description:      "Blank value in put element",
-			reqBody:          "{\"puts\":[{\"type\":\"xml\",\"value\":\"\"}]}",
-			expectedResponse: "{\"responses\":[\"uuid\":\"\"]}",
-			emptyResponses:   false,
-		},
-		// This test is meant to come right after the "Blank value in put element" test in order to assert the correction
-		// of a bug in the pre-PR#64 version of `endpoints/put.go`
-		{
-			description:      "All empty body. ",
-			reqBody:          "{}",
-			expectedResponse: "{\"responses\":[]}",
-			emptyResponses:   true,
-		},
-		{
-			description:      "Empty puts arrray",
-			reqBody:          "{\"puts\":[]}",
-			expectedResponse: "{\"responses\":[]}",
-			emptyResponses:   true,
-		},
-	}
-
-	// Set up server
-	router := httprouter.New()
-	backend := backends.NewMemoryBackend()
-
-	router.POST("/cache", NewPutHandler(backend, 10, true))
-
-	for i, test := range testCases {
-		rr := httptest.NewRecorder()
-
-		// Create request everytime
-		request, err := http.NewRequest("POST", "/cache", strings.NewReader(test.reqBody))
-		assert.NoError(t, err, "[%d] Failed to create a POST request: %v", i, err)
-
-		// Run
-		router.ServeHTTP(rr, request)
-		assert.Equal(t, http.StatusOK, rr.Code, "[%d] ServeHTTP(rr, request) failed = %v \n", i, rr.Result())
-
-		// validate results
-		if test.emptyResponses && !assert.Equal(t, test.expectedResponse, rr.Body.String(), "[%d] Text response not empty as expected", i) {
-			return
-		}
-
-		var parsed PutResponse
-		err2 := json.Unmarshal([]byte(rr.Body.String()), &parsed)
-		assert.NoError(t, err2, "[%d] Error found trying to unmarshal: %s \n", i, rr.Body.String())
-
-		if test.emptyResponses {
-			assert.Equal(t, 0, len(parsed.Responses), "[%d] This is NOT an empty response len(parsed.Responses) = %d; parsed.Responses = %v \n", i, len(parsed.Responses), parsed.Responses)
-		} else {
-			assert.Greater(t, len(parsed.Responses), 0, "[%d] This is an empty response len(parsed.Responses) = %d; parsed.Responses = %v \n", i, len(parsed.Responses), parsed.Responses)
-		}
-	}
->>>>>>> 1121d315
 }
 
 func benchmarkPutHandler(b *testing.B, testCase string) {
