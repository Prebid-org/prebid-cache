package server

import (
	"context"
	"fmt"
	"net"
	"net/http"
	"os"
	"os/signal"
	"strconv"
	"syscall"
	"time"

<<<<<<< HEAD
	"git.pubmatic.com/PubMatic/go-common.git/logger"

	"github.com/PubMatic-OpenWrap/prebid-cache/config"
	"github.com/PubMatic-OpenWrap/prebid-cache/metrics"
=======
	log "github.com/sirupsen/logrus"

	"github.com/prebid/prebid-cache/config"
	"github.com/prebid/prebid-cache/metrics"
	localprometheus "github.com/prebid/prebid-cache/metrics/prometheus"
	"github.com/prometheus/client_golang/prometheus"
>>>>>>> c5f3d011
)

// Listen serves requests and blocks forever, until OS signals shut down the process.
func Listen(cfg config.Configuration, publicHandler http.Handler, adminHandler http.Handler, metrics *metrics.Metrics) {
	stopSignals := make(chan os.Signal)
	signal.Notify(stopSignals, syscall.SIGTERM, syscall.SIGINT)

	stopAdmin := make(chan os.Signal)
	stopMain := make(chan os.Signal)
	stopPrometheus := make(chan os.Signal)
	done := make(chan struct{})

	// Rig up each server so that it listens on a channel for signals. These use different channels for each server
	// because a shared channel would only alert one consumer (whichever one happens to read it first).
	//
	// After a server has finished shutting down, it should send a signal in through the "done" channel.
	mainServer := newMainServer(cfg, publicHandler)
	adminServer := newAdminServer(cfg, adminHandler)
	go shutdownAfterSignals(mainServer, stopMain, done)
	go shutdownAfterSignals(adminServer, stopAdmin, done)

	// Attach the servers to the sockets
	mainListener, err := newListener(mainServer.Addr, metrics)
	if err != nil {
		logger.Error("Error listening for TCP connections on %s: %v", mainServer.Addr, err)
		return
	}
	adminListener, err := newListener(adminServer.Addr, nil)
	if err != nil {
		logger.Error("Error listening for TCP connections on %s: %v", adminServer.Addr, err)
		return
	}
	go runServer(mainServer, "Main", mainListener)
	go runServer(adminServer, "Admin", adminListener)

	// Then block the thread. When the OS sends a shutdown signal, alert each of the servers.
	// Once they're finished shutting down (the "done" channel gets pinged for each server),
	// this funciton can return.
	if cfg.Metrics.Prometheus.Enabled {
		promRegistry := metrics.GetEngineRegistry(localprometheus.MetricsPrometheus).(*prometheus.Registry)

		prometheusServer := newPrometheusServer(&cfg, promRegistry)
		go shutdownAfterSignals(prometheusServer, stopPrometheus, done)
		prometheusListener, err := newListener(prometheusServer.Addr, nil)
		if err != nil {
			log.Errorf("Error listening for TCP connections on %s: %v for prometheus server", adminServer.Addr, err)
			return
		}
		go runServer(prometheusServer, "Prometheus", prometheusListener)

		wait(stopSignals, done, stopMain, stopAdmin, stopPrometheus)
	} else {
		wait(stopSignals, done, stopMain, stopAdmin)
	}
	return
}

func newAdminServer(cfg config.Configuration, handler http.Handler) *http.Server {
	return &http.Server{
		Addr:    ":" + strconv.Itoa(cfg.AdminPort),
		Handler: handler,
	}
}

func newMainServer(cfg config.Configuration, handler http.Handler) *http.Server {
	return &http.Server{
		Addr:         ":" + strconv.Itoa(cfg.Port),
		Handler:      handler,
		ReadTimeout:  15 * time.Second,
		WriteTimeout: 15 * time.Second,
	}
}

func runServer(server *http.Server, name string, listener net.Listener) {
	logger.Info("%s server starting on: %s", name, server.Addr)
	err := server.Serve(listener)
	logger.Error("%s server quit with error: %v", name, err)
}

func newListener(address string, metrics *metrics.Metrics) (net.Listener, error) {
	ln, err := net.Listen("tcp", address)
	if err != nil {
		return nil, fmt.Errorf("Error listening for TCP connections on %s: %v", address, err)
	}

	// This cast is in Go's core libs as Server.ListenAndServe(), so it _should_ be safe, but just in case it changes in a future version...
	if casted, ok := ln.(*net.TCPListener); ok {
		ln = &tcpKeepAliveListener{casted}
	} else {
		logger.Warn("net.Listen(\"tcp\", \"addr\") didn't return a TCPListener as it did in Go 1.9. Things will probably work fine... but this should be investigated.")
	}

	if metrics != nil {
		ln = &monitorableListener{ln, metrics}
	}

	return ln, nil
}

func wait(inbound <-chan os.Signal, done <-chan struct{}, outbound ...chan<- os.Signal) {
	sig := <-inbound

	for i := 0; i < len(outbound); i++ {
		go sendSignal(outbound[i], sig)
	}

	for i := 0; i < len(outbound); i++ {
		<-done
	}
}

func shutdownAfterSignals(server *http.Server, stopper <-chan os.Signal, done chan<- struct{}) {
	sig := <-stopper

	ctx, cancel := context.WithTimeout(context.Background(), 10*time.Second)
	defer cancel()

	var s struct{}
	logger.Info("Stopping %s because of signal: %s", server.Addr, sig.String())
	if err := server.Shutdown(ctx); err != nil {
		logger.Error("Failed to shutdown %s: %v", server.Addr, err)
	}
	done <- s
}

func sendSignal(to chan<- os.Signal, sig os.Signal) {
	to <- sig
}<|MERGE_RESOLUTION|>--- conflicted
+++ resolved
@@ -11,19 +11,11 @@
 	"syscall"
 	"time"
 
-<<<<<<< HEAD
 	"git.pubmatic.com/PubMatic/go-common.git/logger"
-
 	"github.com/PubMatic-OpenWrap/prebid-cache/config"
 	"github.com/PubMatic-OpenWrap/prebid-cache/metrics"
-=======
-	log "github.com/sirupsen/logrus"
-
-	"github.com/prebid/prebid-cache/config"
-	"github.com/prebid/prebid-cache/metrics"
-	localprometheus "github.com/prebid/prebid-cache/metrics/prometheus"
+	localprometheus "github.com/PubMatic-OpenWrap/prebid-cache/metrics/prometheus"
 	"github.com/prometheus/client_golang/prometheus"
->>>>>>> c5f3d011
 )
 
 // Listen serves requests and blocks forever, until OS signals shut down the process.
@@ -69,7 +61,7 @@
 		go shutdownAfterSignals(prometheusServer, stopPrometheus, done)
 		prometheusListener, err := newListener(prometheusServer.Addr, nil)
 		if err != nil {
-			log.Errorf("Error listening for TCP connections on %s: %v for prometheus server", adminServer.Addr, err)
+			logger.Error("Error listening for TCP connections on %s: %v for prometheus server", adminServer.Addr, err)
 			return
 		}
 		go runServer(prometheusServer, "Prometheus", prometheusListener)
