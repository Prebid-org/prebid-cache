package server

import (
	"net"
	"time"

<<<<<<< HEAD
	"git.pubmatic.com/PubMatic/go-common.git/logger"
	"github.com/PubMatic-OpenWrap/prebid-cache/metrics"
=======
	"github.com/prebid/prebid-cache/metrics"
	log "github.com/sirupsen/logrus"
>>>>>>> c5f3d011
)

// monitorableListener tracks any opened connections in the metrics.
type monitorableListener struct {
	net.Listener
	metrics *metrics.Metrics
}

// monitorableConnection tracks any closed connections in the metrics.
type monitorableConnection struct {
	net.Conn
	metrics *metrics.Metrics
}

func (l *monitorableConnection) Close() error {
	err := l.Conn.Close()
	if err == nil {
		l.metrics.RecordConnectionClosed()
	} else {
<<<<<<< HEAD
		logger.Error("Error closing connection: %v", err)
		l.metrics.ConnectionCloseErrors.Mark(1)
=======
		log.Errorf("Error closing connection: %v", err)
		l.metrics.RecordCloseConnectionErrors()
>>>>>>> c5f3d011
	}
	return err
}

func (ln *monitorableListener) Accept() (c net.Conn, err error) {
	tc, err := ln.Listener.Accept()
	if err != nil {
<<<<<<< HEAD
		logger.Error("Error accepting connection: %v", err)
		ln.metrics.ConnectionAcceptErrors.Mark(1)
=======
		log.Errorf("Error accepting connection: %v", err)
		ln.metrics.RecordAcceptConnectionErrors()
>>>>>>> c5f3d011
		return tc, err
	}
	ln.metrics.RecordConnectionOpen()
	return &monitorableConnection{
		tc,
		ln.metrics,
	}, nil
}

// tcpKeepAliveListener is copy/pasted from the implementation here: https://golang.org/pkg/net/http/#Server.ListenAndServe
// Since it's not public, the best we can do is copy/paste it here.
//
// We should revisit this after Go 1.11. See also:
// - https://github.com/golang/go/issues/23378
// - https://github.com/golang/go/issues/23459
type tcpKeepAliveListener struct {
	*net.TCPListener
}

func (ln tcpKeepAliveListener) Accept() (net.Conn, error) {
	tc, err := ln.AcceptTCP()
	if err != nil {
		return nil, err
	}
	tc.SetKeepAlive(true)
	tc.SetKeepAlivePeriod(3 * time.Minute)
	return tc, nil
}<|MERGE_RESOLUTION|>--- conflicted
+++ resolved
@@ -4,13 +4,8 @@
 	"net"
 	"time"
 
-<<<<<<< HEAD
 	"git.pubmatic.com/PubMatic/go-common.git/logger"
 	"github.com/PubMatic-OpenWrap/prebid-cache/metrics"
-=======
-	"github.com/prebid/prebid-cache/metrics"
-	log "github.com/sirupsen/logrus"
->>>>>>> c5f3d011
 )
 
 // monitorableListener tracks any opened connections in the metrics.
@@ -30,13 +25,8 @@
 	if err == nil {
 		l.metrics.RecordConnectionClosed()
 	} else {
-<<<<<<< HEAD
 		logger.Error("Error closing connection: %v", err)
-		l.metrics.ConnectionCloseErrors.Mark(1)
-=======
-		log.Errorf("Error closing connection: %v", err)
 		l.metrics.RecordCloseConnectionErrors()
->>>>>>> c5f3d011
 	}
 	return err
 }
@@ -44,13 +34,8 @@
 func (ln *monitorableListener) Accept() (c net.Conn, err error) {
 	tc, err := ln.Listener.Accept()
 	if err != nil {
-<<<<<<< HEAD
 		logger.Error("Error accepting connection: %v", err)
-		ln.metrics.ConnectionAcceptErrors.Mark(1)
-=======
-		log.Errorf("Error accepting connection: %v", err)
 		ln.metrics.RecordAcceptConnectionErrors()
->>>>>>> c5f3d011
 		return tc, err
 	}
 	ln.metrics.RecordConnectionOpen()
