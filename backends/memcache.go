--- conflicted
+++ resolved
@@ -6,11 +6,8 @@
 
 	"github.com/bradfitz/gomemcache/memcache"
 	"github.com/prebid/prebid-cache/config"
-<<<<<<< HEAD
 	"github.com/prebid/prebid-cache/utils"
-=======
 	log "github.com/sirupsen/logrus"
->>>>>>> 0410bc7e
 )
 
 type MemcacheDataStore interface {
@@ -39,20 +36,11 @@
 
 // MemcacheBackend implements the Backend interface
 type MemcacheBackend struct {
-	client MemcacheDataStore
+	memcache MemcacheDataStore
 }
 
 // NewMemcacheBackend create a new memcache backend
-<<<<<<< HEAD
 func NewMemcacheBackend(cfg config.Memcache) *MemcacheBackend {
-	return &MemcacheBackend{
-		client: &Memcache{
-			memcache.New(cfg.Hosts...),
-		},
-	}
-=======
-func NewMemcacheBackend(cfg config.Memcache) *Memcache {
-	c := &Memcache{}
 	var mc *memcache.Client
 	if cfg.ConfigHost != "" {
 		var err error
@@ -64,13 +52,14 @@
 	} else {
 		mc = memcache.New(cfg.Hosts...)
 	}
-	c.client = mc
-	return c
->>>>>>> 0410bc7e
+
+	return &MemcacheBackend{
+		memcache: &Memcache{mc},
+	}
 }
 
 func (mc *MemcacheBackend) Get(ctx context.Context, key string) (string, error) {
-	res, err := mc.client.Get(key)
+	res, err := mc.memcache.Get(key)
 
 	if err != nil {
 		if err == memcache.ErrCacheMiss {
@@ -86,5 +75,5 @@
 // opposed to Add, that writes the given item only if no value already exists or
 // Replace, that writes only if the server already holds data for this key
 func (mc *MemcacheBackend) Put(ctx context.Context, key string, value string, ttlSeconds int) error {
-	return mc.client.Put(key, value, ttlSeconds)
+	return mc.memcache.Put(key, value, ttlSeconds)
 }