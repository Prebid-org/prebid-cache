package backends

import (
	"context"
	"time"

	"github.com/PubMatic-OpenWrap/prebid-cache/config"
	"github.com/bradfitz/gomemcache/memcache"
<<<<<<< HEAD
=======
	"github.com/prebid/prebid-cache/config"
	"github.com/prebid/prebid-cache/utils"
	log "github.com/sirupsen/logrus"
>>>>>>> c5f3d011
)

type MemcacheDataStore interface {
	Get(key string) (*memcache.Item, error)
	Put(key string, value string, ttlSeconds int) error
}

// Memcache Object use to implement MemcacheDataStore interface
type Memcache struct {
	client *memcache.Client
}

// Get uses the github.com/bradfitz/gomemcache/memcache library to retrieve
// the value stored under 'key', if any
func (mc *Memcache) Get(key string) (*memcache.Item, error) {
	return mc.client.Get(key)
}

// Put uses the github.com/bradfitz/gomemcache/memcache library to store
// 'value' under 'key'. Because Prebid Cache doesn't implement 'upsert',
// Put calls Add(item *Item), that writes the given item only if no value
// already exists for its key as opposed to Set(item *Item), or Replace(item *Item)
func (mc *Memcache) Put(key string, value string, ttlSeconds int) error {
	return mc.client.Add(&memcache.Item{
		Expiration: int32(ttlSeconds),
		Key:        key,
		Value:      []byte(value),
	})
}

// MemcacheBackend implements the Backend interface
type MemcacheBackend struct {
	memcache MemcacheDataStore
}

// NewMemcacheBackend creates a new memcache backend and expects a valid
// 'cfg config.Memcache' argument
func NewMemcacheBackend(cfg config.Memcache) *MemcacheBackend {
	var mc *memcache.Client
	if cfg.ConfigHost != "" {
		var err error
		mc, err = memcache.NewDiscoveryClient(cfg.ConfigHost, time.Duration(cfg.PollIntervalSeconds)*time.Second)
		if err != nil {
			log.Fatalf("%v", err)
			panic("Memcache failure. This shouldn't happen.")
		}
	} else {
		mc = memcache.New(cfg.Hosts...)
	}

	return &MemcacheBackend{
		memcache: &Memcache{mc},
	}
}

// Get makes the MemcacheDataStore client to retrieve the value that has been previously
// stored under 'key'. If unseuccessful, returns an empty value and a KeyNotFoundError
// or other, memcache-related error
func (mc *MemcacheBackend) Get(ctx context.Context, key string) (string, error) {
	res, err := mc.memcache.Get(key)

	if err != nil {
		if err == memcache.ErrCacheMiss {
			err = utils.KeyNotFoundError{}
		}
		return "", err
	}

	return string(res.Value), nil
}

// Put makes the MemcacheDataStore client to store `value` only if `key` doesn't exist
// in the storage already. If it does, no operation is performed and Put returns RecordExistsError
func (mc *MemcacheBackend) Put(ctx context.Context, key string, value string, ttlSeconds int) error {
	err := mc.memcache.Put(key, value, ttlSeconds)
	if err != nil && err == memcache.ErrNotStored {
		return utils.RecordExistsError{}
	}
	return err
}<|MERGE_RESOLUTION|>--- conflicted
+++ resolved
@@ -4,14 +4,10 @@
 	"context"
 	"time"
 
+	"git.pubmatic.com/PubMatic/go-common.git/logger"
 	"github.com/PubMatic-OpenWrap/prebid-cache/config"
+	"github.com/PubMatic-OpenWrap/prebid-cache/utils"
 	"github.com/bradfitz/gomemcache/memcache"
-<<<<<<< HEAD
-=======
-	"github.com/prebid/prebid-cache/config"
-	"github.com/prebid/prebid-cache/utils"
-	log "github.com/sirupsen/logrus"
->>>>>>> c5f3d011
 )
 
 type MemcacheDataStore interface {
@@ -55,7 +51,7 @@
 		var err error
 		mc, err = memcache.NewDiscoveryClient(cfg.ConfigHost, time.Duration(cfg.PollIntervalSeconds)*time.Second)
 		if err != nil {
-			log.Fatalf("%v", err)
+			logger.Fatal("%v", err)
 			panic("Memcache failure. This shouldn't happen.")
 		}
 	} else {
