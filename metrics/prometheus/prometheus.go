--- conflicted
+++ resolved
@@ -23,11 +23,7 @@
 	BadRequestVal  string = "bad_request"
 	JsonVal        string = "json"
 	XmlVal         string = "xml"
-<<<<<<< HEAD
-	DefinesTTLVal  string = "defines_ttl"
 	CustomKey      string = "custom_key"
-=======
->>>>>>> 925fd7d8
 	InvFormatVal   string = "invalid_format"
 	CloseVal       string = "close"
 	AcceptVal      string = "accept"
