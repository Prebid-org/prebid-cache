package metrics

import (
	"strings"
	"testing"
	"time"

	"github.com/rcrowley/go-metrics"
	"github.com/stretchr/testify/assert"
)

func TestRegisteredInfluxMetrics(t *testing.T) {
	m := CreateInfluxMetrics()

	// Test cases
	testCases := []struct {
		metricName, expectedMetricObject string
	}{
		// Puts:
		{"puts.current_url.request_duration", "Timer"},
		{"puts.current_url.error_count", "Meter"},
		{"puts.current_url.bad_request_count", "Meter"},
		{"puts.current_url.request_count", "Meter"},
		{"puts.current_url.updated_key_count", "Meter"},
		// Gets:
		{"gets.current_url.request_duration", "Timer"},
		{"gets.current_url.error_count", "Meter"},
		{"gets.current_url.bad_request_count", "Meter"},
		{"gets.current_url.request_count", "Meter"},
		// PutsBackend:
		{"puts.backend.request_duration", "Timer"},
		{"puts.backend.error_count", "Meter"},
		{"puts.backend.bad_request_count", "Meter"},
		{"puts.backend.json_request_count", "Meter"},
		{"puts.backend.xml_request_count", "Meter"},
		{"puts.backend.unknown_request_count", "Meter"},
		{"puts.backend.request_size_bytes", "Histogram"},
		{"puts.backend.request_ttl_seconds", "Timer"},
		// GetsBackend:
		{"gets.backend.request_duration", "Timer"},
		{"gets.backend.error_count", "Meter"},
		{"gets.backend.bad_request_count", "Meter"},
		{"gets.backend.request_count", "Meter"},
		// GetsBackErr:
		{"gets.backend_error.key_not_found", "Meter"},
		{"gets.backend_error.missing_key", "Meter"},
		// Connections:
		{"connections.active_incoming", "Counter"},
		{"connections.accept_errors", "Meter"},
		{"connections.close_errors", "Meter"},
	}

	// Assertions
	for _, test := range testCases {
		actualMetricObject := m.Registry.Get(test.metricName)
		assert.NotNil(t, actualMetricObject, "Metric %s was expected to be registered but it isn't", test.metricName)

		var correctMetricType bool
		switch test.expectedMetricObject {
		case "Timer":
			_, correctMetricType = actualMetricObject.(metrics.Timer)
		case "Meter":
			_, correctMetricType = actualMetricObject.(metrics.Meter)
		case "Counter":
			_, correctMetricType = actualMetricObject.(metrics.Counter)
		case "Histogram":
			_, correctMetricType = actualMetricObject.(metrics.Histogram)
		}
		assert.True(t, correctMetricType, "Metric %s was expected to be of type %s but it isn't", test.metricName, test.expectedMetricObject)
	}
}

<<<<<<< HEAD
func TestRecordExtraTTLSeconds(t *testing.T) {
	testCases := []struct {
		description      string
		inTtlSeconds     float64
		outRecordedTtl   int64
		outElemsInBucket int64
	}{
		{
			description:    "First update, five time-to-live seconds",
			inTtlSeconds:   float64(5),
			outRecordedTtl: int64(5),
		},
		{
			description:    "second update, zero time-to-live seconds",
			inTtlSeconds:   float64(0),
			outRecordedTtl: int64(0),
		},
		{
			description:    "third update, five time-to-live seconds again",
			inTtlSeconds:   float64(5),
			outRecordedTtl: int64(5),
		},
	}

	for _, test := range testCases {
		m := CreateInfluxMetrics()

		//Run test
		m.RecordExtraTTLSeconds(test.inTtlSeconds)

		//Assertions
		assert.Equal(t, test.outRecordedTtl, m.ExtraTTL.ExtraTTLSeconds.Sum(), test.description)
	}
}

func TestAllRecorders(t *testing.T) {
=======
func TestDurationRecorders(t *testing.T) {
>>>>>>> 925fd7d8
	var fiveSeconds time.Duration = time.Second * 5

	m := CreateInfluxMetrics()

	type testCase struct {
		description    string
		runTest        func(im *InfluxMetrics)
		metricToAssert interface{}
	}

	testGroups := []struct {
		groupDesc string
		testCases []testCase
	}{
		{
			"m.Puts",
			[]testCase{
				{
					description:    "Five second RecordPutDuration",
					runTest:        func(im *InfluxMetrics) { im.RecordPutDuration(fiveSeconds) },
					metricToAssert: m.Puts.Duration,
				},
				{
					description:    "record a generic put error with RecordPutError",
					runTest:        func(im *InfluxMetrics) { im.RecordPutError() },
					metricToAssert: m.Puts.Errors,
				},
				{
					description:    "record an incoming bad put request with RecordPutBadRequest",
					runTest:        func(im *InfluxMetrics) { im.RecordPutBadRequest() },
					metricToAssert: m.Puts.BadRequest,
				},
				{
					description:    "record an incoming non-bad put request with RecordPutTotal",
					runTest:        func(im *InfluxMetrics) { im.RecordPutTotal() },
					metricToAssert: m.Puts.Request,
				},
				{
					description:    "record an incoming put request that defines its own custom key",
					runTest:        func(im *InfluxMetrics) { im.RecordPutKeyProvided() },
					metricToAssert: m.Puts.Update,
				},
			},
		},
		{
			"m.Gets",
			[]testCase{
				{
					description:    "Five second RecordGetDuration",
					runTest:        func(im *InfluxMetrics) { im.RecordGetDuration(fiveSeconds) },
					metricToAssert: m.Gets.Duration,
				},
				{
					description:    "record a generic put error with RecordGetError",
					runTest:        func(im *InfluxMetrics) { im.RecordGetError() },
					metricToAssert: m.Gets.Errors,
				},
				{
					description:    "record an incoming bad put request with RecordGetBadRequest",
					runTest:        func(im *InfluxMetrics) { im.RecordGetBadRequest() },
					metricToAssert: m.Gets.BadRequest,
				},
				{
					description:    "record an incoming non-bad put request with RecordGetTotal",
					runTest:        func(im *InfluxMetrics) { im.RecordGetTotal() },
					metricToAssert: m.Gets.Request,
				},
			},
		},
		{
			"m.PutsBackend",
			[]testCase{
				{
					description:    "Five second RecordPutBackendDuration",
					runTest:        func(im *InfluxMetrics) { im.RecordPutBackendDuration(fiveSeconds) },
					metricToAssert: m.PutsBackend.Duration,
				},
				{
					description:    "record a generic put error with RecordPutBackendError",
					runTest:        func(im *InfluxMetrics) { im.RecordPutBackendError() },
					metricToAssert: m.PutsBackend.Errors,
				},
				{
					description:    "record a valid XML put request with RecordPutBackendXml",
					runTest:        func(im *InfluxMetrics) { im.RecordPutBackendXml() },
					metricToAssert: m.PutsBackend.XmlRequest,
				},
				{
					description:    "record a valid JSON put request with RecordPutBackendJson",
					runTest:        func(im *InfluxMetrics) { im.RecordPutBackendJson() },
					metricToAssert: m.PutsBackend.JsonRequest,
				},
				{
					description:    "record an invalid put request with RecordPutBackendInvalid",
					runTest:        func(im *InfluxMetrics) { im.RecordPutBackendInvalid() },
					metricToAssert: m.PutsBackend.InvalidRequest,
				},
				{
					description:    "valid put request record the size of its value field in bytes with RecordPutBackendSize",
					runTest:        func(im *InfluxMetrics) { im.RecordPutBackendSize(float64(1)) },
					metricToAssert: m.PutsBackend.RequestLength,
				},
				{
					description:    "valid put request comes with a non-zero value in the ttlseconds field. Record with RecordPutBackendSize",
					runTest:        func(im *InfluxMetrics) { im.RecordPutBackendTTLSeconds(fiveSeconds) },
					metricToAssert: m.PutsBackend.RequestTTL,
				},
			},
		},
		{
			"m.GetsBackend",
			[]testCase{
				{
					description:    "Five second RecordGetBackendDuration",
					runTest:        func(im *InfluxMetrics) { im.RecordGetBackendDuration(fiveSeconds) },
					metricToAssert: m.GetsBackend.Duration,
				},
				{
					description:    "record a generic get error with RecordGetBackendError",
					runTest:        func(im *InfluxMetrics) { im.RecordGetBackendError() },
					metricToAssert: m.GetsBackend.Errors,
				},
				{
					description:    "record an incoming, valid get request with RecordGetBackendTotal",
					runTest:        func(im *InfluxMetrics) { im.RecordGetBackendTotal() },
					metricToAssert: m.GetsBackend.Request,
				},
			},
		},
		{
			"m.GetsBackErr",
			[]testCase{
				{
					description:    "record a key not found get request error with RecordKeyNotFoundError",
					runTest:        func(im *InfluxMetrics) { im.RecordKeyNotFoundError() },
					metricToAssert: m.GetsErr.KeyNotFoundErrors,
				},
				{
					description:    "record a missing key, get request error with RecordMissingKeyError",
					runTest:        func(im *InfluxMetrics) { im.RecordMissingKeyError() },
					metricToAssert: m.GetsErr.MissingKeyErrors,
				},
			},
		},
		{
			"m.Connections",
			[]testCase{
				{
					description:    "Increase counter when a connection opens",
					runTest:        func(im *InfluxMetrics) { im.RecordConnectionOpen() },
					metricToAssert: m.Connections.ActiveConnections,
				},
				{
					description:    "Decrease counter when a connection closes",
					runTest:        func(im *InfluxMetrics) { im.RecordConnectionClosed() },
					metricToAssert: m.Connections.ActiveConnections,
				},
				{
					description:    "record a connection that suddenly closed with an error",
					runTest:        func(im *InfluxMetrics) { im.RecordCloseConnectionErrors() },
					metricToAssert: m.Connections.ConnectionCloseErrors,
				},
			},
		},
	}
	for _, group := range testGroups {
		for _, test := range group.testCases {
			test.runTest(m)

			// In order to assert, find out what's the type of Influx metric
			if timer, isTimer := test.metricToAssert.(metrics.Timer); isTimer {
				assert.Equal(t, fiveSeconds.Nanoseconds(), timer.Sum(), "Group '%s'. Desc: %s", group.groupDesc, test.description)

			} else if meter, isMeter := test.metricToAssert.(metrics.Meter); isMeter {
				assert.Equal(t, int64(1), meter.Count(), "Group '%s'. Desc: %s", group.groupDesc, test.description)

			} else if histogram, isHistogram := test.metricToAssert.(metrics.Histogram); isHistogram {
				assert.Equal(t, int64(1), histogram.Sum(), "Group '%s'. Desc: %s", group.groupDesc, test.description)

			} else if counter, isCounter := test.metricToAssert.(metrics.Counter); isCounter {
				if strings.HasPrefix(test.description, "Increase") {
					assert.Equal(t, int64(1), counter.Count(), "Group '%s'. Desc: %s", group.groupDesc, test.description)
				} else {
					assert.Equal(t, int64(0), counter.Count(), "Group '%s'. Desc: %s", group.groupDesc, test.description)
				}
			}
		}
	}
}<|MERGE_RESOLUTION|>--- conflicted
+++ resolved
@@ -70,46 +70,7 @@
 	}
 }
 
-<<<<<<< HEAD
-func TestRecordExtraTTLSeconds(t *testing.T) {
-	testCases := []struct {
-		description      string
-		inTtlSeconds     float64
-		outRecordedTtl   int64
-		outElemsInBucket int64
-	}{
-		{
-			description:    "First update, five time-to-live seconds",
-			inTtlSeconds:   float64(5),
-			outRecordedTtl: int64(5),
-		},
-		{
-			description:    "second update, zero time-to-live seconds",
-			inTtlSeconds:   float64(0),
-			outRecordedTtl: int64(0),
-		},
-		{
-			description:    "third update, five time-to-live seconds again",
-			inTtlSeconds:   float64(5),
-			outRecordedTtl: int64(5),
-		},
-	}
-
-	for _, test := range testCases {
-		m := CreateInfluxMetrics()
-
-		//Run test
-		m.RecordExtraTTLSeconds(test.inTtlSeconds)
-
-		//Assertions
-		assert.Equal(t, test.outRecordedTtl, m.ExtraTTL.ExtraTTLSeconds.Sum(), test.description)
-	}
-}
-
 func TestAllRecorders(t *testing.T) {
-=======
-func TestDurationRecorders(t *testing.T) {
->>>>>>> 925fd7d8
 	var fiveSeconds time.Duration = time.Second * 5
 
 	m := CreateInfluxMetrics()
