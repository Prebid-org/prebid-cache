port: 2424
admin_port: 2525
log:
  level: "info"
rate_limiter:
  enabled: true
  num_requests: 100
request_limits:
  allow_setting_keys: false
  max_size_bytes: 10240 # 10K
  max_num_values: 10
  max_ttl_seconds: 3600
backend:
<<<<<<< HEAD
  type: "aerospike" # Can also be "aerospike", "azure", "cassandra", or "memcache"
  aerospike:
    host: "$AEROSPIKE_HOST"
    port: $AEROSPIKE_PORT
    namespace: "$AEROSPIKE_NAMESPACE"
  azure:
    account: "azure-account-here"
    key: "azure-key-here"
=======
  type: "memory" # Can also be "aerospike", "cassandra", "memcache" or "redis"
  aerospike:
    host: "aerospike.prebid.com"
    port: 3000
    namespace: "whatever"
>>>>>>> c5f3d011
  cassandra:
    hosts: "127.0.0.1"
    keyspace: "prebid"
  memcache:
    config_host: "" # Configuration endpoint for auto discovery. Replaced at docker build.
    poll_interval_seconds: 30 # Node change polling interval when auto discovery is used
    hosts: "10.0.0.1:11211" # List of nodes when not using auto discovery. Can also use an array for multiple hosts. 
  redis:
    host: "127.0.0.1"
    port: 6379
    password: ""
    db: 1
    expiration: 10 # in Minutes
    tls:
      enabled: false
      insecure_skip_verify: false
compression:
  type: "snappy" # Can also be "none"
metrics:
  type: "none" # Can also be "influx"
  influx:
    host: "http://influx.prebid.com"
    database: "some-database"
    username: "influx-username"
    password: "influx-password"
<<<<<<< HEAD
stats:
  host: "$STATS_HOST"
  port: "$STATS_PORT"
  dc_name: "$STATS_DC_NAME"
server:
  port: "$SERVER_PORT"
  name: "$SERVER_NAME"
ow_log:
  path: "/var/log/prebidcache/"
  level: 1 #DEBUG=1, INFO=2, WARN=3, ERROR=4, CRITICAL=5, FATAL=6
  max_log_size: 2000000000   #size in byte
  rotation_time: 60      # time is in minutes
  max_log_files: 10   # Number of log files to be kept at log path
=======
routes:
  allow_public_write: true
>>>>>>> c5f3d011
<|MERGE_RESOLUTION|>--- conflicted
+++ resolved
@@ -11,22 +11,11 @@
   max_num_values: 10
   max_ttl_seconds: 3600
 backend:
-<<<<<<< HEAD
-  type: "aerospike" # Can also be "aerospike", "azure", "cassandra", or "memcache"
-  aerospike:
-    host: "$AEROSPIKE_HOST"
-    port: $AEROSPIKE_PORT
-    namespace: "$AEROSPIKE_NAMESPACE"
-  azure:
-    account: "azure-account-here"
-    key: "azure-key-here"
-=======
   type: "memory" # Can also be "aerospike", "cassandra", "memcache" or "redis"
   aerospike:
     host: "aerospike.prebid.com"
     port: 3000
     namespace: "whatever"
->>>>>>> c5f3d011
   cassandra:
     hosts: "127.0.0.1"
     keyspace: "prebid"
@@ -52,7 +41,8 @@
     database: "some-database"
     username: "influx-username"
     password: "influx-password"
-<<<<<<< HEAD
+routes:
+  allow_public_write: true
 stats:
   host: "$STATS_HOST"
   port: "$STATS_PORT"
@@ -65,8 +55,4 @@
   level: 1 #DEBUG=1, INFO=2, WARN=3, ERROR=4, CRITICAL=5, FATAL=6
   max_log_size: 2000000000   #size in byte
   rotation_time: 60      # time is in minutes
-  max_log_files: 10   # Number of log files to be kept at log path
-=======
-routes:
-  allow_public_write: true
->>>>>>> c5f3d011
+  max_log_files: 10   # Number of log files to be kept at log path