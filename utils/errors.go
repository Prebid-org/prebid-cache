--- conflicted
+++ resolved
@@ -1,6 +1,5 @@
 package utils
 
-<<<<<<< HEAD
 import (
 	"fmt"
 )
@@ -8,32 +7,47 @@
 // Status code for errors due to a downstream dependency timeout.
 const HttpDependencyTimeout = 597
 
-/**************************/
-/* Error wrapper          */
-/**************************/
-func NewPrebidCacheError(e error, statusCode int) *PrebidCacheError {
-	return &PrebidCacheError{e, statusCode}
-}
-
-type PrebidCacheError struct {
-	err    error
-	status int
-}
-
-func (ce *PrebidCacheError) Error() string {
-	return ce.err.Error()
-}
-
-func (ce *PrebidCacheError) StatusCode() int {
-	return ce.status
+func formatErrMsg(uuid, errMsg string) string {
+	if len(uuid) > 0 {
+		return fmt.Sprintf("GET /cache uuid=%s: %s", uuid, errMsg)
+	}
+	return fmt.Sprintf("GET /cache: %s", errMsg)
 }
 
 /**************************/
 /* Get errors			  */
 /**************************/
+// Put error wrapper
+func NewPrebidCacheGetError(uuid string, err error, statusCode int) *PrebidCacheGetError {
+	return &PrebidCacheGetError{
+		uuid:   uuid,
+		err:    err,
+		status: statusCode,
+	}
+}
 
-=======
->>>>>>> fb7e5f28
+type PrebidCacheGetError struct {
+	uuid   string
+	err    error
+	status int
+}
+
+func (ce *PrebidCacheGetError) Error() string {
+	if len(ce.uuid) > 0 {
+		return fmt.Sprintf("GET /cache uuid=%s: %s", ce.uuid, ce.err.Error())
+	}
+	return fmt.Sprintf("GET /cache: %s", ce.err.Error())
+}
+
+func (ce *PrebidCacheGetError) StatusCode() int {
+	return ce.status
+}
+
+func (ce *PrebidCacheGetError) IsKeyNotFound() bool {
+	_, isKeyNotFound := ce.err.(KeyNotFoundError)
+	return isKeyNotFound
+}
+
 // Key not found
 type KeyNotFoundError struct{}
 
@@ -55,10 +69,29 @@
 	return "invalid uuid length"
 }
 
-<<<<<<< HEAD
 /**************************/
 /* Put errors			  */
 /**************************/
+// Put error wrapper
+func NewPrebidCacheError(e error, statusCode int) *PrebidCacheError {
+	return &PrebidCacheError{e, statusCode}
+}
+
+type PrebidCacheError struct {
+	err    error
+	status int
+}
+
+func (ce *PrebidCacheError) Error() string {
+	return ce.err.Error()
+}
+
+func (ce *PrebidCacheError) StatusCode() int {
+	return ce.status
+}
+
+// Bad request gets returned when incoming request could not get
+// unmarshalled or is invalid JSON
 type PutBadRequestError struct {
 	Body []byte
 }
@@ -67,13 +100,12 @@
 	return "Request body " + string(e.Body) + " is not valid JSON."
 }
 
-// Surpassed the number of elemets allowed to be put
-type PutMaxNumValuesError struct {
-	NumValues, MaxNumValues int
-}
+// Record exists is the error we assign to the different backend errors
+// that describe a failure to put a value under a UUID that is already taken
+type RecordExistsError struct{}
 
-func (e PutMaxNumValuesError) Error() string {
-	return fmt.Sprintf("Incoming number of keys %d is more than allowed: %d", e.NumValues, e.MaxNumValues)
+func (e RecordExistsError) Error() string {
+	return "Record exists with provided key."
 }
 
 // PutBadPayloadSizeError happens when a payload gets rejected
@@ -101,10 +133,15 @@
 
 func (e PutInternalServerError) Error() string {
 	return e.Msg
-=======
-type RecordExistsError struct{}
+}
 
-func (e RecordExistsError) Error() string {
-	return "Record exists with provided key."
->>>>>>> fb7e5f28
+// PutMaxNumValuesError happens when an incomming request tries to put more
+// values than Prebid Cache has been configured to allow in a single request
+type PutMaxNumValuesError struct {
+	NumValues    int
+	MaxNumValues int
+}
+
+func (e PutMaxNumValuesError) Error() string {
+	return fmt.Sprintf("trying to put %d keys which is more than the allowed number allowed: %d", e.NumValues, e.MaxNumValues)
 }